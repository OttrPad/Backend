--- conflicted
+++ resolved
@@ -106,8 +106,6 @@
       '@types/jsonwebtoken':
         specifier: ^9.0.10
         version: 9.0.10
-<<<<<<< HEAD
-=======
       cors:
         specifier: ^2.8.5
         version: 2.8.5
@@ -166,7 +164,6 @@
       '@types/jsonwebtoken':
         specifier: ^9.0.10
         version: 9.0.10
->>>>>>> 464f2231
       cors:
         specifier: ^2.8.5
         version: 2.8.5
