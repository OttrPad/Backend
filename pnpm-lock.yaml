lockfileVersion: '9.0'

settings:
  autoInstallPeers: true
  excludeLinksFromLockfile: false

importers:

  .:
    dependencies:
      cors:
        specifier: ^2.8.5
        version: 2.8.5
      express:
        specifier: ^5.1.0
        version: 5.1.0
    devDependencies:
      '@types/cors':
        specifier: ^2.8.19
        version: 2.8.19
      '@types/node':
        specifier: ^18.x
        version: 18.19.121
      dotenv-cli:
        specifier: ^10.0.0
        version: 10.0.0
      install:
        specifier: ^0.13.0
        version: 0.13.0
      nodemon:
        specifier: ^3.1.10
        version: 3.1.10
      prettier:
        specifier: ^3.0.0
        version: 3.6.2
      ts-node:
        specifier: ^10.9.2
        version: 10.9.2(@types/node@18.19.121)(typescript@5.8.3)
      turbo:
        specifier: latest
        version: 2.5.6
      typescript:
        specifier: ^5.8.3
        version: 5.8.3

  apps/api:
    dependencies:
      '@packages/supabase':
        specifier: workspace:*
        version: link:../../packages/supabase
      axios:
        specifier: ^1.6.2
        version: 1.11.0
      cors:
        specifier: ^2.8.5
        version: 2.8.5
      express:
        specifier: ^4.18.2
        version: 4.21.2
      jsonwebtoken:
        specifier: ^9.0.2
        version: 9.0.2
      swagger-jsdoc:
        specifier: ^6.2.8
        version: 6.2.8(openapi-types@12.1.3)
      swagger-ui-express:
        specifier: ^5.0.1
        version: 5.0.1(express@4.21.2)
    devDependencies:
      '@types/cors':
        specifier: ^2.8.13
        version: 2.8.19
      '@types/express':
        specifier: ^4.17.17
        version: 4.17.23
      '@types/jest':
        specifier: ^29.5.14
        version: 29.5.14
      '@types/jsonwebtoken':
        specifier: ^9.0.10
        version: 9.0.10
      '@types/node':
        specifier: ^18.x
        version: 18.19.121
      '@types/supertest':
        specifier: ^2.0.13
        version: 2.0.16
      '@types/swagger-jsdoc':
        specifier: ^6.0.4
        version: 6.0.4
      '@types/swagger-ui-express':
        specifier: ^4.1.8
        version: 4.1.8
      jest:
        specifier: ^29.7.0
        version: 29.7.0(@types/node@18.19.121)(ts-node@10.9.2(@types/node@18.19.121)(typescript@5.8.3))
      jest-environment-node:
        specifier: ^29.7.0
        version: 29.7.0
      nodemon:
        specifier: ^3.0.1
        version: 3.1.10
      supertest:
        specifier: ^7.1.4
        version: 7.1.4
      ts-jest:
        specifier: ^29.4.1
        version: 29.4.1(@babel/core@7.28.4)(@jest/transform@29.7.0)(@jest/types@29.6.3)(babel-jest@29.7.0(@babel/core@7.28.4))(jest-util@29.7.0)(jest@29.7.0(@types/node@18.19.121)(ts-node@10.9.2(@types/node@18.19.121)(typescript@5.8.3)))(typescript@5.8.3)
      ts-node:
        specifier: ^10.9.1
        version: 10.9.2(@types/node@18.19.121)(typescript@5.8.3)
      typescript:
        specifier: ^5.0.0
        version: 5.8.3

  apps/collab:
    dependencies:
      '@google/genai':
        specifier: ^1.19.0
        version: 1.19.0
      '@packages/supabase':
        specifier: workspace:*
        version: link:../../packages/supabase
      '@supabase/supabase-js':
        specifier: ^2.53.0
        version: 2.53.0
      '@types/jsonwebtoken':
        specifier: ^9.0.10
        version: 9.0.10
      cors:
        specifier: ^2.8.5
        version: 2.8.5
      express:
        specifier: ^4.18.2
        version: 4.21.2
      jsonwebtoken:
        specifier: ^9.0.2
        version: 9.0.2
      mime:
        specifier: ^4.0.7
<<<<<<< HEAD
        version: 4.0.7
=======
        version: 4.1.0
>>>>>>> d9a79ac3
      socket.io:
        specifier: ^4.8.1
        version: 4.8.1
      yjs:
        specifier: ^13.6.19
        version: 13.6.27
    devDependencies:
      '@types/cors':
        specifier: ^2.8.13
        version: 2.8.19
      '@types/express':
        specifier: ^4.17.23
        version: 4.17.23
      '@types/jest':
        specifier: ^29.5.0
        version: 29.5.14
      '@types/node':
        specifier: ^18.19.121
        version: 18.19.121
      '@types/socket.io':
        specifier: ^3.0.2
        version: 3.0.2
      '@types/supertest':
        specifier: ^6.0.2
        version: 6.0.3
      dotenv:
        specifier: ^16.0.0
        version: 16.6.1
      dotenv-cli:
        specifier: ^10.0.0
        version: 10.0.0
      jest:
        specifier: ^29.5.0
        version: 29.7.0(@types/node@18.19.121)(ts-node@10.9.2(@types/node@18.19.121)(typescript@5.8.3))
      nodemon:
        specifier: ^3.0.1
        version: 3.1.10
      socket.io-client:
        specifier: ^4.8.1
        version: 4.8.1
      supertest:
        specifier: ^6.3.4
        version: 6.3.4
      ts-jest:
        specifier: ^29.1.0
        version: 29.4.1(@babel/core@7.28.4)(@jest/transform@29.7.0)(@jest/types@29.6.3)(babel-jest@29.7.0(@babel/core@7.28.4))(jest-util@29.7.0)(jest@29.7.0(@types/node@18.19.121)(ts-node@10.9.2(@types/node@18.19.121)(typescript@5.8.3)))(typescript@5.8.3)
      ts-node:
        specifier: ^10.9.1
        version: 10.9.2(@types/node@18.19.121)(typescript@5.8.3)
      typescript:
        specifier: ^5.8.3
        version: 5.8.3

  apps/core:
    dependencies:
      '@google/genai':
        specifier: ^1.19.0
        version: 1.19.0
      '@packages/supabase':
        specifier: workspace:*
        version: link:../../packages/supabase
      '@supabase/supabase-js':
        specifier: ^2.53.0
        version: 2.53.0
      '@types/jsonwebtoken':
        specifier: ^9.0.10
        version: 9.0.10
      cors:
        specifier: ^2.8.5
        version: 2.8.5
      express:
        specifier: ^4.18.2
        version: 4.21.2
      jsonwebtoken:
        specifier: ^9.0.2
        version: 9.0.2
      mime:
        specifier: ^4.0.7
<<<<<<< HEAD
        version: 4.0.7
=======
        version: 4.1.0
>>>>>>> d9a79ac3
    devDependencies:
      '@types/cors':
        specifier: ^2.8.13
        version: 2.8.19
      '@types/express':
        specifier: ^4.17.23
        version: 4.17.23
      '@types/jest':
        specifier: ^29.5.14
        version: 29.5.14
      '@types/node':
        specifier: ^18.19.121
        version: 18.19.121
      jest:
        specifier: ^29.7.0
        version: 29.7.0(@types/node@18.19.121)(ts-node@10.9.2(@types/node@18.19.121)(typescript@5.8.3))
      jest-environment-node:
        specifier: ^29.7.0
        version: 29.7.0
      nodemon:
        specifier: ^3.0.1
        version: 3.1.10
      ts-jest:
        specifier: ^29.4.1
        version: 29.4.1(@babel/core@7.28.4)(@jest/transform@29.7.0)(@jest/types@29.6.3)(babel-jest@29.7.0(@babel/core@7.28.4))(jest-util@29.7.0)(jest@29.7.0(@types/node@18.19.121)(ts-node@10.9.2(@types/node@18.19.121)(typescript@5.8.3)))(typescript@5.8.3)
      ts-node:
        specifier: ^10.9.1
        version: 10.9.2(@types/node@18.19.121)(typescript@5.8.3)
      typescript:
        specifier: ^5.8.3
        version: 5.8.3

  packages/supabase:
    dependencies:
      '@supabase/supabase-js':
        specifier: ^2.53.0
        version: 2.53.0
      dotenv:
        specifier: ^17.2.1
        version: 17.2.1
    devDependencies:
      '@types/dotenv':
        specifier: ^8.2.3
        version: 8.2.3
      '@types/node':
        specifier: ^24.1.0
        version: 24.1.0
      typescript:
        specifier: ^5.8.3
        version: 5.8.3

packages:

  '@apidevtools/json-schema-ref-parser@9.1.2':
    resolution: {integrity: sha512-r1w81DpR+KyRWd3f+rk6TNqMgedmAxZP5v5KWlXQWlgMUUtyEJch0DKEci1SorPMiSeM8XPl7MZ3miJ60JIpQg==}

  '@apidevtools/openapi-schemas@2.1.0':
    resolution: {integrity: sha512-Zc1AlqrJlX3SlpupFGpiLi2EbteyP7fXmUOGup6/DnkRgjP9bgMM/ag+n91rsv0U1Gpz0H3VILA/o3bW7Ua6BQ==}
    engines: {node: '>=10'}

  '@apidevtools/swagger-methods@3.0.2':
    resolution: {integrity: sha512-QAkD5kK2b1WfjDS/UQn/qQkbwF31uqRjPTrsCs5ZG9BQGAkjwvqGFjjPqAuzac/IYzpPtRzjCP1WrTuAIjMrXg==}

  '@apidevtools/swagger-parser@10.0.3':
    resolution: {integrity: sha512-sNiLY51vZOmSPFZA5TF35KZ2HbgYklQnTSDnkghamzLb3EkNtcQnrBQEj5AOCxHpTtXpqMCRM1CrmV2rG6nw4g==}
    peerDependencies:
      openapi-types: '>=7'

  '@babel/code-frame@7.27.1':
    resolution: {integrity: sha512-cjQ7ZlQ0Mv3b47hABuTevyTuYN4i+loJKGeV9flcCgIK37cCXRh+L1bd3iBHlynerhQ7BhCkn2BPbQUL+rGqFg==}
    engines: {node: '>=6.9.0'}

  '@babel/compat-data@7.28.4':
    resolution: {integrity: sha512-YsmSKC29MJwf0gF8Rjjrg5LQCmyh+j/nD8/eP7f+BeoQTKYqs9RoWbjGOdy0+1Ekr68RJZMUOPVQaQisnIo4Rw==}
    engines: {node: '>=6.9.0'}

  '@babel/core@7.28.4':
    resolution: {integrity: sha512-2BCOP7TN8M+gVDj7/ht3hsaO/B/n5oDbiAyyvnRlNOs+u1o+JWNYTQrmpuNp1/Wq2gcFrI01JAW+paEKDMx/CA==}
    engines: {node: '>=6.9.0'}

  '@babel/generator@7.28.3':
    resolution: {integrity: sha512-3lSpxGgvnmZznmBkCRnVREPUFJv2wrv9iAoFDvADJc0ypmdOxdUtcLeBgBJ6zE0PMeTKnxeQzyk0xTBq4Ep7zw==}
    engines: {node: '>=6.9.0'}

  '@babel/helper-compilation-targets@7.27.2':
    resolution: {integrity: sha512-2+1thGUUWWjLTYTHZWK1n8Yga0ijBz1XAhUXcKy81rd5g6yh7hGqMp45v7cadSbEHc9G3OTv45SyneRN3ps4DQ==}
    engines: {node: '>=6.9.0'}

  '@babel/helper-globals@7.28.0':
    resolution: {integrity: sha512-+W6cISkXFa1jXsDEdYA8HeevQT/FULhxzR99pxphltZcVaugps53THCeiWA8SguxxpSp3gKPiuYfSWopkLQ4hw==}
    engines: {node: '>=6.9.0'}

  '@babel/helper-module-imports@7.27.1':
    resolution: {integrity: sha512-0gSFWUPNXNopqtIPQvlD5WgXYI5GY2kP2cCvoT8kczjbfcfuIljTbcWrulD1CIPIX2gt1wghbDy08yE1p+/r3w==}
    engines: {node: '>=6.9.0'}

  '@babel/helper-module-transforms@7.28.3':
    resolution: {integrity: sha512-gytXUbs8k2sXS9PnQptz5o0QnpLL51SwASIORY6XaBKF88nsOT0Zw9szLqlSGQDP/4TljBAD5y98p2U1fqkdsw==}
    engines: {node: '>=6.9.0'}
    peerDependencies:
      '@babel/core': ^7.0.0

  '@babel/helper-plugin-utils@7.27.1':
    resolution: {integrity: sha512-1gn1Up5YXka3YYAHGKpbideQ5Yjf1tDa9qYcgysz+cNCXukyLl6DjPXhD3VRwSb8c0J9tA4b2+rHEZtc6R0tlw==}
    engines: {node: '>=6.9.0'}

  '@babel/helper-string-parser@7.27.1':
    resolution: {integrity: sha512-qMlSxKbpRlAridDExk92nSobyDdpPijUq2DW6oDnUqd0iOGxmQjyqhMIihI9+zv4LPyZdRje2cavWPbCbWm3eA==}
    engines: {node: '>=6.9.0'}

  '@babel/helper-validator-identifier@7.27.1':
    resolution: {integrity: sha512-D2hP9eA+Sqx1kBZgzxZh0y1trbuU+JoDkiEwqhQ36nodYqJwyEIhPSdMNd7lOm/4io72luTPWH20Yda0xOuUow==}
    engines: {node: '>=6.9.0'}

  '@babel/helper-validator-option@7.27.1':
    resolution: {integrity: sha512-YvjJow9FxbhFFKDSuFnVCe2WxXk1zWc22fFePVNEaWJEu8IrZVlda6N0uHwzZrUM1il7NC9Mlp4MaJYbYd9JSg==}
    engines: {node: '>=6.9.0'}

  '@babel/helpers@7.28.4':
    resolution: {integrity: sha512-HFN59MmQXGHVyYadKLVumYsA9dBFun/ldYxipEjzA4196jpLZd8UjEEBLkbEkvfYreDqJhZxYAWFPtrfhNpj4w==}
    engines: {node: '>=6.9.0'}

  '@babel/parser@7.28.4':
    resolution: {integrity: sha512-yZbBqeM6TkpP9du/I2pUZnJsRMGGvOuIrhjzC1AwHwW+6he4mni6Bp/m8ijn0iOuZuPI2BfkCoSRunpyjnrQKg==}
    engines: {node: '>=6.0.0'}
    hasBin: true

  '@babel/plugin-syntax-async-generators@7.8.4':
    resolution: {integrity: sha512-tycmZxkGfZaxhMRbXlPXuVFpdWlXpir2W4AMhSJgRKzk/eDlIXOhb2LHWoLpDF7TEHylV5zNhykX6KAgHJmTNw==}
    peerDependencies:
      '@babel/core': ^7.0.0-0

  '@babel/plugin-syntax-bigint@7.8.3':
    resolution: {integrity: sha512-wnTnFlG+YxQm3vDxpGE57Pj0srRU4sHE/mDkt1qv2YJJSeUAec2ma4WLUnUPeKjyrfntVwe/N6dCXpU+zL3Npg==}
    peerDependencies:
      '@babel/core': ^7.0.0-0

  '@babel/plugin-syntax-class-properties@7.12.13':
    resolution: {integrity: sha512-fm4idjKla0YahUNgFNLCB0qySdsoPiZP3iQE3rky0mBUtMZ23yDJ9SJdg6dXTSDnulOVqiF3Hgr9nbXvXTQZYA==}
    peerDependencies:
      '@babel/core': ^7.0.0-0

  '@babel/plugin-syntax-class-static-block@7.14.5':
    resolution: {integrity: sha512-b+YyPmr6ldyNnM6sqYeMWE+bgJcJpO6yS4QD7ymxgH34GBPNDM/THBh8iunyvKIZztiwLH4CJZ0RxTk9emgpjw==}
    engines: {node: '>=6.9.0'}
    peerDependencies:
      '@babel/core': ^7.0.0-0

  '@babel/plugin-syntax-import-attributes@7.27.1':
    resolution: {integrity: sha512-oFT0FrKHgF53f4vOsZGi2Hh3I35PfSmVs4IBFLFj4dnafP+hIWDLg3VyKmUHfLoLHlyxY4C7DGtmHuJgn+IGww==}
    engines: {node: '>=6.9.0'}
    peerDependencies:
      '@babel/core': ^7.0.0-0

  '@babel/plugin-syntax-import-meta@7.10.4':
    resolution: {integrity: sha512-Yqfm+XDx0+Prh3VSeEQCPU81yC+JWZ2pDPFSS4ZdpfZhp4MkFMaDC1UqseovEKwSUpnIL7+vK+Clp7bfh0iD7g==}
    peerDependencies:
      '@babel/core': ^7.0.0-0

  '@babel/plugin-syntax-json-strings@7.8.3':
    resolution: {integrity: sha512-lY6kdGpWHvjoe2vk4WrAapEuBR69EMxZl+RoGRhrFGNYVK8mOPAW8VfbT/ZgrFbXlDNiiaxQnAtgVCZ6jv30EA==}
    peerDependencies:
      '@babel/core': ^7.0.0-0

  '@babel/plugin-syntax-jsx@7.27.1':
    resolution: {integrity: sha512-y8YTNIeKoyhGd9O0Jiyzyyqk8gdjnumGTQPsz0xOZOQ2RmkVJeZ1vmmfIvFEKqucBG6axJGBZDE/7iI5suUI/w==}
    engines: {node: '>=6.9.0'}
    peerDependencies:
      '@babel/core': ^7.0.0-0

  '@babel/plugin-syntax-logical-assignment-operators@7.10.4':
    resolution: {integrity: sha512-d8waShlpFDinQ5MtvGU9xDAOzKH47+FFoney2baFIoMr952hKOLp1HR7VszoZvOsV/4+RRszNY7D17ba0te0ig==}
    peerDependencies:
      '@babel/core': ^7.0.0-0

  '@babel/plugin-syntax-nullish-coalescing-operator@7.8.3':
    resolution: {integrity: sha512-aSff4zPII1u2QD7y+F8oDsz19ew4IGEJg9SVW+bqwpwtfFleiQDMdzA/R+UlWDzfnHFCxxleFT0PMIrR36XLNQ==}
    peerDependencies:
      '@babel/core': ^7.0.0-0

  '@babel/plugin-syntax-numeric-separator@7.10.4':
    resolution: {integrity: sha512-9H6YdfkcK/uOnY/K7/aA2xpzaAgkQn37yzWUMRK7OaPOqOpGS1+n0H5hxT9AUw9EsSjPW8SVyMJwYRtWs3X3ug==}
    peerDependencies:
      '@babel/core': ^7.0.0-0

  '@babel/plugin-syntax-object-rest-spread@7.8.3':
    resolution: {integrity: sha512-XoqMijGZb9y3y2XskN+P1wUGiVwWZ5JmoDRwx5+3GmEplNyVM2s2Dg8ILFQm8rWM48orGy5YpI5Bl8U1y7ydlA==}
    peerDependencies:
      '@babel/core': ^7.0.0-0

  '@babel/plugin-syntax-optional-catch-binding@7.8.3':
    resolution: {integrity: sha512-6VPD0Pc1lpTqw0aKoeRTMiB+kWhAoT24PA+ksWSBrFtl5SIRVpZlwN3NNPQjehA2E/91FV3RjLWoVTglWcSV3Q==}
    peerDependencies:
      '@babel/core': ^7.0.0-0

  '@babel/plugin-syntax-optional-chaining@7.8.3':
    resolution: {integrity: sha512-KoK9ErH1MBlCPxV0VANkXW2/dw4vlbGDrFgz8bmUsBGYkFRcbRwMh6cIJubdPrkxRwuGdtCk0v/wPTKbQgBjkg==}
    peerDependencies:
      '@babel/core': ^7.0.0-0

  '@babel/plugin-syntax-private-property-in-object@7.14.5':
    resolution: {integrity: sha512-0wVnp9dxJ72ZUJDV27ZfbSj6iHLoytYZmh3rFcxNnvsJF3ktkzLDZPy/mA17HGsaQT3/DQsWYX1f1QGWkCoVUg==}
    engines: {node: '>=6.9.0'}
    peerDependencies:
      '@babel/core': ^7.0.0-0

  '@babel/plugin-syntax-top-level-await@7.14.5':
    resolution: {integrity: sha512-hx++upLv5U1rgYfwe1xBQUhRmU41NEvpUvrp8jkrSCdvGSnM5/qdRMtylJ6PG5OFkBaHkbTAKTnd3/YyESRHFw==}
    engines: {node: '>=6.9.0'}
    peerDependencies:
      '@babel/core': ^7.0.0-0

  '@babel/plugin-syntax-typescript@7.27.1':
    resolution: {integrity: sha512-xfYCBMxveHrRMnAWl1ZlPXOZjzkN82THFvLhQhFXFt81Z5HnN+EtUkZhv/zcKpmT3fzmWZB0ywiBrbC3vogbwQ==}
    engines: {node: '>=6.9.0'}
    peerDependencies:
      '@babel/core': ^7.0.0-0

  '@babel/template@7.27.2':
    resolution: {integrity: sha512-LPDZ85aEJyYSd18/DkjNh4/y1ntkE5KwUHWTiqgRxruuZL2F1yuHligVHLvcHY2vMHXttKFpJn6LwfI7cw7ODw==}
    engines: {node: '>=6.9.0'}

  '@babel/traverse@7.28.4':
    resolution: {integrity: sha512-YEzuboP2qvQavAcjgQNVgsvHIDv6ZpwXvcvjmyySP2DIMuByS/6ioU5G9pYrWHM6T2YDfc7xga9iNzYOs12CFQ==}
    engines: {node: '>=6.9.0'}

  '@babel/types@7.28.4':
    resolution: {integrity: sha512-bkFqkLhh3pMBUQQkpVgWDWq/lqzc2678eUyDlTBhRqhCHFguYYGM0Efga7tYk4TogG/3x0EEl66/OQ+WGbWB/Q==}
    engines: {node: '>=6.9.0'}

  '@bcoe/v8-coverage@0.2.3':
    resolution: {integrity: sha512-0hYQ8SB4Db5zvZB4axdMHGwEaQjkZzFjQiN9LVYvIFB2nSUHW9tYpxWriPrWDASIxiaXax83REcLxuSdnGPZtw==}

  '@cspotcode/source-map-support@0.8.1':
    resolution: {integrity: sha512-IchNf6dN4tHoMFIn/7OE8LWZ19Y6q/67Bmf6vnGREv8RSbBVb9LPJxEcnwrcwX6ixSvaiGoomAUvu4YSxXrVgw==}
    engines: {node: '>=12'}

  '@google/genai@1.19.0':
    resolution: {integrity: sha512-mIMV3M/KfzzFA//0fziK472wKBJ1TdJLhozIUJKTPLyTDN1NotU+hyoHW/N0cfrcEWUK20YA0GxCeHC4z0SbMA==}
    engines: {node: '>=20.0.0'}
    peerDependencies:
      '@modelcontextprotocol/sdk': ^1.11.4
    peerDependenciesMeta:
      '@modelcontextprotocol/sdk':
        optional: true

  '@istanbuljs/load-nyc-config@1.1.0':
    resolution: {integrity: sha512-VjeHSlIzpv/NyD3N0YuHfXOPDIixcA1q2ZV98wsMqcYlPmv2n3Yb2lYP9XMElnaFVXg5A7YLTeLu6V84uQDjmQ==}
    engines: {node: '>=8'}

  '@istanbuljs/schema@0.1.3':
    resolution: {integrity: sha512-ZXRY4jNvVgSVQ8DL3LTcakaAtXwTVUxE81hslsyD2AtoXW/wVob10HkOJ1X/pAlcI7D+2YoZKg5do8G/w6RYgA==}
    engines: {node: '>=8'}

  '@jest/console@29.7.0':
    resolution: {integrity: sha512-5Ni4CU7XHQi32IJ398EEP4RrB8eV09sXP2ROqD4bksHrnTree52PsxvX8tpL8LvTZ3pFzXyPbNQReSN41CAhOg==}
    engines: {node: ^14.15.0 || ^16.10.0 || >=18.0.0}

  '@jest/core@29.7.0':
    resolution: {integrity: sha512-n7aeXWKMnGtDA48y8TLWJPJmLmmZ642Ceo78cYWEpiD7FzDgmNDV/GCVRorPABdXLJZ/9wzzgZAlHjXjxDHGsg==}
    engines: {node: ^14.15.0 || ^16.10.0 || >=18.0.0}
    peerDependencies:
      node-notifier: ^8.0.1 || ^9.0.0 || ^10.0.0
    peerDependenciesMeta:
      node-notifier:
        optional: true

  '@jest/environment@29.7.0':
    resolution: {integrity: sha512-aQIfHDq33ExsN4jP1NWGXhxgQ/wixs60gDiKO+XVMd8Mn0NWPWgc34ZQDTb2jKaUWQ7MuwoitXAsN2XVXNMpAw==}
    engines: {node: ^14.15.0 || ^16.10.0 || >=18.0.0}

  '@jest/expect-utils@29.7.0':
    resolution: {integrity: sha512-GlsNBWiFQFCVi9QVSx7f5AgMeLxe9YCCs5PuP2O2LdjDAA8Jh9eX7lA1Jq/xdXw3Wb3hyvlFNfZIfcRetSzYcA==}
    engines: {node: ^14.15.0 || ^16.10.0 || >=18.0.0}

  '@jest/expect@29.7.0':
    resolution: {integrity: sha512-8uMeAMycttpva3P1lBHB8VciS9V0XAr3GymPpipdyQXbBcuhkLQOSe8E/p92RyAdToS6ZD1tFkX+CkhoECE0dQ==}
    engines: {node: ^14.15.0 || ^16.10.0 || >=18.0.0}

  '@jest/fake-timers@29.7.0':
    resolution: {integrity: sha512-q4DH1Ha4TTFPdxLsqDXK1d3+ioSL7yL5oCMJZgDYm6i+6CygW5E5xVr/D1HdsGxjt1ZWSfUAs9OxSB/BNelWrQ==}
    engines: {node: ^14.15.0 || ^16.10.0 || >=18.0.0}

  '@jest/globals@29.7.0':
    resolution: {integrity: sha512-mpiz3dutLbkW2MNFubUGUEVLkTGiqW6yLVTA+JbP6fI6J5iL9Y0Nlg8k95pcF8ctKwCS7WVxteBs29hhfAotzQ==}
    engines: {node: ^14.15.0 || ^16.10.0 || >=18.0.0}

  '@jest/reporters@29.7.0':
    resolution: {integrity: sha512-DApq0KJbJOEzAFYjHADNNxAE3KbhxQB1y5Kplb5Waqw6zVbuWatSnMjE5gs8FUgEPmNsnZA3NCWl9NG0ia04Pg==}
    engines: {node: ^14.15.0 || ^16.10.0 || >=18.0.0}
    peerDependencies:
      node-notifier: ^8.0.1 || ^9.0.0 || ^10.0.0
    peerDependenciesMeta:
      node-notifier:
        optional: true

  '@jest/schemas@29.6.3':
    resolution: {integrity: sha512-mo5j5X+jIZmJQveBKeS/clAueipV7KgiX1vMgCxam1RNYiqE1w62n0/tJJnHtjW8ZHcQco5gY85jA3mi0L+nSA==}
    engines: {node: ^14.15.0 || ^16.10.0 || >=18.0.0}

  '@jest/source-map@29.6.3':
    resolution: {integrity: sha512-MHjT95QuipcPrpLM+8JMSzFx6eHp5Bm+4XeFDJlwsvVBjmKNiIAvasGK2fxz2WbGRlnvqehFbh07MMa7n3YJnw==}
    engines: {node: ^14.15.0 || ^16.10.0 || >=18.0.0}

  '@jest/test-result@29.7.0':
    resolution: {integrity: sha512-Fdx+tv6x1zlkJPcWXmMDAG2HBnaR9XPSd5aDWQVsfrZmLVT3lU1cwyxLgRmXR9yrq4NBoEm9BMsfgFzTQAbJYA==}
    engines: {node: ^14.15.0 || ^16.10.0 || >=18.0.0}

  '@jest/test-sequencer@29.7.0':
    resolution: {integrity: sha512-GQwJ5WZVrKnOJuiYiAF52UNUJXgTZx1NHjFSEB0qEMmSZKAkdMoIzw/Cj6x6NF4AvV23AUqDpFzQkN/eYCYTxw==}
    engines: {node: ^14.15.0 || ^16.10.0 || >=18.0.0}

  '@jest/transform@29.7.0':
    resolution: {integrity: sha512-ok/BTPFzFKVMwO5eOHRrvnBVHdRy9IrsrW1GpMaQ9MCnilNLXQKmAX8s1YXDFaai9xJpac2ySzV0YeRRECr2Vw==}
    engines: {node: ^14.15.0 || ^16.10.0 || >=18.0.0}

  '@jest/types@29.6.3':
    resolution: {integrity: sha512-u3UPsIilWKOM3F9CXtrG8LEJmNxwoCQC/XVj4IKYXvvpx7QIi/Kg1LI5uDmDpKlac62NUtX7eLjRh+jVZcLOzw==}
    engines: {node: ^14.15.0 || ^16.10.0 || >=18.0.0}

  '@jridgewell/gen-mapping@0.3.13':
    resolution: {integrity: sha512-2kkt/7niJ6MgEPxF0bYdQ6etZaA+fQvDcLKckhy1yIQOzaoKjBBjSj63/aLVjYE3qhRt5dvM+uUyfCg6UKCBbA==}

  '@jridgewell/remapping@2.3.5':
    resolution: {integrity: sha512-LI9u/+laYG4Ds1TDKSJW2YPrIlcVYOwi2fUC6xB43lueCjgxV4lffOCZCtYFiH6TNOX+tQKXx97T4IKHbhyHEQ==}

  '@jridgewell/resolve-uri@3.1.2':
    resolution: {integrity: sha512-bRISgCIjP20/tbWSPWMEi54QVPRZExkuD9lJL+UIxUKtwVJA8wW1Trb1jMs1RFXo1CBTNZ/5hpC9QvmKWdopKw==}
    engines: {node: '>=6.0.0'}

  '@jridgewell/sourcemap-codec@1.5.4':
    resolution: {integrity: sha512-VT2+G1VQs/9oz078bLrYbecdZKs912zQlkelYpuf+SXF+QvZDYJlbx/LSx+meSAwdDFnF8FVXW92AVjjkVmgFw==}

  '@jridgewell/trace-mapping@0.3.31':
    resolution: {integrity: sha512-zzNR+SdQSDJzc8joaeP8QQoCQr8NuYx2dIIytl1QeBEZHJ9uW6hebsrYgbz8hJwUQao3TWCMtmfV8Nu1twOLAw==}

  '@jridgewell/trace-mapping@0.3.9':
    resolution: {integrity: sha512-3Belt6tdc8bPgAtbcmdtNJlirVoTmEb5e2gC94PnkwEW9jI6CAHUeoG85tjWP5WquqfavoMtMwiG4P926ZKKuQ==}

  '@jsdevtools/ono@7.1.3':
    resolution: {integrity: sha512-4JQNk+3mVzK3xh2rqd6RB4J46qUR19azEHBneZyTZM+c456qOrbbM/5xcR8huNCCcbVt7+UmizG6GuUvPvKUYg==}

  '@noble/hashes@1.8.0':
    resolution: {integrity: sha512-jCs9ldd7NwzpgXDIf6P3+NrHh9/sD6CQdxHyjQI+h/6rDNo88ypBxxz45UDuZHz9r3tNz7N/VInSVoVdtXEI4A==}
    engines: {node: ^14.21.3 || >=16}

  '@paralleldrive/cuid2@2.2.2':
    resolution: {integrity: sha512-ZOBkgDwEdoYVlSeRbYYXs0S9MejQofiVYoTbKzy/6GQa39/q5tQU2IX46+shYnUkpEl3wc+J6wRlar7r2EK2xA==}

  '@scarf/scarf@1.4.0':
    resolution: {integrity: sha512-xxeapPiUXdZAE3che6f3xogoJPeZgig6omHEy1rIY5WVsB3H2BHNnZH+gHG6x91SCWyQCzWGsuL2Hh3ClO5/qQ==}

  '@sinclair/typebox@0.27.8':
    resolution: {integrity: sha512-+Fj43pSMwJs4KRrH/938Uf+uAELIgVBmQzg/q1YG10djyfA3TnrU8N8XzqCh/okZdszqBQTZf96idMfE5lnwTA==}

  '@sinonjs/commons@3.0.1':
    resolution: {integrity: sha512-K3mCHKQ9sVh8o1C9cxkwxaOmXoAMlDxC1mYyHrjqOWEcBjYr76t96zL2zlj5dUGZ3HSw240X1qgH3Mjf1yJWpQ==}

  '@sinonjs/fake-timers@10.3.0':
    resolution: {integrity: sha512-V4BG07kuYSUkTCSBHG8G8TNhM+F19jXFWnQtzj+we8DrkpSBCee9Z3Ms8yiGer/dlmhe35/Xdgyo3/0rQKg7YA==}

  '@socket.io/component-emitter@3.1.2':
    resolution: {integrity: sha512-9BCxFwvbGg/RsZK9tjXd8s4UcwR0MWeFQ1XEKIQVVvAGJyINdrqKMcTRyLoK8Rse1GjzLV9cwjWV1olXRWEXVA==}

  '@supabase/auth-js@2.71.1':
    resolution: {integrity: sha512-mMIQHBRc+SKpZFRB2qtupuzulaUhFYupNyxqDj5Jp/LyPvcWvjaJzZzObv6URtL/O6lPxkanASnotGtNpS3H2Q==}

  '@supabase/functions-js@2.4.5':
    resolution: {integrity: sha512-v5GSqb9zbosquTo6gBwIiq7W9eQ7rE5QazsK/ezNiQXdCbY+bH8D9qEaBIkhVvX4ZRW5rP03gEfw5yw9tiq4EQ==}

  '@supabase/node-fetch@2.6.15':
    resolution: {integrity: sha512-1ibVeYUacxWYi9i0cf5efil6adJ9WRyZBLivgjs+AUpewx1F3xPi7gLgaASI2SmIQxPoCEjAsLAzKPgMJVgOUQ==}
    engines: {node: 4.x || >=6.0.0}

  '@supabase/postgrest-js@1.19.4':
    resolution: {integrity: sha512-O4soKqKtZIW3olqmbXXbKugUtByD2jPa8kL2m2c1oozAO11uCcGrRhkZL0kVxjBLrXHE0mdSkFsMj7jDSfyNpw==}

  '@supabase/realtime-js@2.11.15':
    resolution: {integrity: sha512-HQKRnwAqdVqJW/P9TjKVK+/ETpW4yQ8tyDPPtRMKOH4Uh3vQD74vmj353CYs8+YwVBKubeUOOEpI9CT8mT4obw==}

  '@supabase/storage-js@2.10.4':
    resolution: {integrity: sha512-cvL02GarJVFcNoWe36VBybQqTVRq6wQSOCvTS64C+eyuxOruFIm1utZAY0xi2qKtHJO3EjKaj8iWJKySusDmAQ==}

  '@supabase/supabase-js@2.53.0':
    resolution: {integrity: sha512-Vg9sl0oFn55cCPaEOsDsRDbxOVccxRrK/cikjL1XbywHEOfyA5SOOEypidMvQLwgoAfnC2S4D9BQwJDcZs7/TQ==}

  '@tsconfig/node10@1.0.11':
    resolution: {integrity: sha512-DcRjDCujK/kCk/cUe8Xz8ZSpm8mS3mNNpta+jGCA6USEDfktlNvm1+IuZ9eTcDbNk41BHwpHHeW+N1lKCz4zOw==}

  '@tsconfig/node12@1.0.11':
    resolution: {integrity: sha512-cqefuRsh12pWyGsIoBKJA9luFu3mRxCA+ORZvA4ktLSzIuCUtWVxGIuXigEwO5/ywWFMZ2QEGKWvkZG1zDMTag==}

  '@tsconfig/node14@1.0.3':
    resolution: {integrity: sha512-ysT8mhdixWK6Hw3i1V2AeRqZ5WfXg1G43mqoYlM2nc6388Fq5jcXyr5mRsqViLx/GJYdoL0bfXD8nmF+Zn/Iow==}

  '@tsconfig/node16@1.0.4':
    resolution: {integrity: sha512-vxhUy4J8lyeyinH7Azl1pdd43GJhZH/tP2weN8TntQblOY+A0XbT8DJk1/oCPuOOyg/Ja757rG0CgHcWC8OfMA==}

  '@types/babel__core@7.20.5':
    resolution: {integrity: sha512-qoQprZvz5wQFJwMDqeseRXWv3rqMvhgpbXFfVyWhbx9X47POIA6i/+dXefEmZKoAgOaTdaIgNSMqMIU61yRyzA==}

  '@types/babel__generator@7.27.0':
    resolution: {integrity: sha512-ufFd2Xi92OAVPYsy+P4n7/U7e68fex0+Ee8gSG9KX7eo084CWiQ4sdxktvdl0bOPupXtVJPY19zk6EwWqUQ8lg==}

  '@types/babel__template@7.4.4':
    resolution: {integrity: sha512-h/NUaSyG5EyxBIp8YRxo4RMe2/qQgvyowRwVMzhYhBCONbW8PUsg4lkFMrhgZhUe5z3L3MiLDuvyJ/CaPa2A8A==}

  '@types/babel__traverse@7.28.0':
    resolution: {integrity: sha512-8PvcXf70gTDZBgt9ptxJ8elBeBjcLOAcOtoO/mPJjtji1+CdGbHgm77om1GrsPxsiE+uXIpNSK64UYaIwQXd4Q==}

  '@types/body-parser@1.19.6':
    resolution: {integrity: sha512-HLFeCYgz89uk22N5Qg3dvGvsv46B8GLvKKo1zKG4NybA8U2DiEO3w9lqGg29t/tfLRJpJ6iQxnVw4OnB7MoM9g==}

  '@types/connect@3.4.38':
    resolution: {integrity: sha512-K6uROf1LD88uDQqJCktA4yzL1YYAK6NgfsI0v/mTgyPKWsX1CnJ0XPSDhViejru1GcRkLWb8RlzFYJRqGUbaug==}

  '@types/cookiejar@2.1.5':
    resolution: {integrity: sha512-he+DHOWReW0nghN24E1WUqM0efK4kI9oTqDm6XmK8ZPe2djZ90BSNdGnIyCLzCPw7/pogPlGbzI2wHGGmi4O/Q==}

  '@types/cors@2.8.19':
    resolution: {integrity: sha512-mFNylyeyqN93lfe/9CSxOGREz8cpzAhH+E93xJ4xWQf62V8sQ/24reV2nyzUWM6H6Xji+GGHpkbLe7pVoUEskg==}

  '@types/dotenv@8.2.3':
    resolution: {integrity: sha512-g2FXjlDX/cYuc5CiQvyU/6kkbP1JtmGzh0obW50zD7OKeILVL0NSpPWLXVfqoAGQjom2/SLLx9zHq0KXvD6mbw==}
    deprecated: This is a stub types definition. dotenv provides its own type definitions, so you do not need this installed.

  '@types/express-serve-static-core@4.19.6':
    resolution: {integrity: sha512-N4LZ2xG7DatVqhCZzOGb1Yi5lMbXSZcmdLDe9EzSndPV2HpWYWzRbaerl2n27irrm94EPpprqa8KpskPT085+A==}

  '@types/express@4.17.23':
    resolution: {integrity: sha512-Crp6WY9aTYP3qPi2wGDo9iUe/rceX01UMhnF1jmwDcKCFM6cx7YhGP/Mpr3y9AASpfHixIG0E6azCcL5OcDHsQ==}

  '@types/graceful-fs@4.1.9':
    resolution: {integrity: sha512-olP3sd1qOEe5dXTSaFvQG+02VdRXcdytWLAZsAq1PecU8uqQAhkrnbli7DagjtXKW/Bl7YJbUsa8MPcuc8LHEQ==}

  '@types/http-errors@2.0.5':
    resolution: {integrity: sha512-r8Tayk8HJnX0FztbZN7oVqGccWgw98T/0neJphO91KkmOzug1KkofZURD4UaD5uH8AqcFLfdPErnBod0u71/qg==}

  '@types/istanbul-lib-coverage@2.0.6':
    resolution: {integrity: sha512-2QF/t/auWm0lsy8XtKVPG19v3sSOQlJe/YHZgfjb/KBBHOGSV+J2q/S671rcq9uTBrLAXmZpqJiaQbMT+zNU1w==}

  '@types/istanbul-lib-report@3.0.3':
    resolution: {integrity: sha512-NQn7AHQnk/RSLOxrBbGyJM/aVQ+pjj5HCgasFxc0K/KhoATfQ/47AyUl15I2yBUpihjmas+a+VJBOqecrFH+uA==}

  '@types/istanbul-reports@3.0.4':
    resolution: {integrity: sha512-pk2B1NWalF9toCRu6gjBzR69syFjP4Od8WRAX+0mmf9lAjCRicLOWc+ZrxZHx/0XRjotgkF9t6iaMJ+aXcOdZQ==}

  '@types/jest@29.5.14':
    resolution: {integrity: sha512-ZN+4sdnLUbo8EVvVc2ao0GFW6oVrQRPn4K2lglySj7APvSrgzxHiNNK99us4WDMi57xxA2yggblIAMNhXOotLQ==}

  '@types/json-schema@7.0.15':
    resolution: {integrity: sha512-5+fP8P8MFNC+AyZCDxrB2pkZFPGzqQWUzpSeuuVLvm8VMcorNYavBqoFcxK8bQz4Qsbn4oUEEem4wDLfcysGHA==}

  '@types/jsonwebtoken@9.0.10':
    resolution: {integrity: sha512-asx5hIG9Qmf/1oStypjanR7iKTv0gXQ1Ov/jfrX6kS/EO0OFni8orbmGCn0672NHR3kXHwpAwR+B368ZGN/2rA==}

  '@types/methods@1.1.4':
    resolution: {integrity: sha512-ymXWVrDiCxTBE3+RIrrP533E70eA+9qu7zdWoHuOmGujkYtzf4HQF96b8nwHLqhuf4ykX61IGRIB38CC6/sImQ==}

  '@types/mime@1.3.5':
    resolution: {integrity: sha512-/pyBZWSLD2n0dcHE3hq8s8ZvcETHtEuF+3E7XVt0Ig2nvsVQXdghHVcEkIWjy9A0wKfTn97a/PSDYohKIlnP/w==}

  '@types/ms@2.1.0':
    resolution: {integrity: sha512-GsCCIZDE/p3i96vtEqx+7dBUGXrc7zeSK3wwPHIaRThS+9OhWIXRqzs4d6k1SVU8g91DrNRWxWUGhp5KXQb2VA==}

  '@types/node@18.19.121':
    resolution: {integrity: sha512-bHOrbyztmyYIi4f1R0s17QsPs1uyyYnGcXeZoGEd227oZjry0q6XQBQxd82X1I57zEfwO8h9Xo+Kl5gX1d9MwQ==}

  '@types/node@24.1.0':
    resolution: {integrity: sha512-ut5FthK5moxFKH2T1CUOC6ctR67rQRvvHdFLCD2Ql6KXmMuCrjsSsRI9UsLCm9M18BMwClv4pn327UvB7eeO1w==}

  '@types/phoenix@1.6.6':
    resolution: {integrity: sha512-PIzZZlEppgrpoT2QgbnDU+MMzuR6BbCjllj0bM70lWoejMeNJAxCchxnv7J3XFkI8MpygtRpzXrIlmWUBclP5A==}

  '@types/qs@6.14.0':
    resolution: {integrity: sha512-eOunJqu0K1923aExK6y8p6fsihYEn/BYuQ4g0CxAAgFc4b/ZLN4CrsRZ55srTdqoiLzU2B2evC+apEIxprEzkQ==}

  '@types/range-parser@1.2.7':
    resolution: {integrity: sha512-hKormJbkJqzQGhziax5PItDUTMAM9uE2XXQmM37dyd4hVM+5aVl7oVxMVUiVQn2oCQFN/LKCZdvSM0pFRqbSmQ==}

  '@types/send@0.17.5':
    resolution: {integrity: sha512-z6F2D3cOStZvuk2SaP6YrwkNO65iTZcwA2ZkSABegdkAh/lf+Aa/YQndZVfmEXT5vgAp6zv06VQ3ejSVjAny4w==}

  '@types/serve-static@1.15.8':
    resolution: {integrity: sha512-roei0UY3LhpOJvjbIP6ZZFngyLKl5dskOtDhxY5THRSpO+ZI+nzJ+m5yUMzGrp89YRa7lvknKkMYjqQFGwA7Sg==}

  '@types/socket.io@3.0.2':
    resolution: {integrity: sha512-pu0sN9m5VjCxBZVK8hW37ZcMe8rjn4HHggBN5CbaRTvFwv5jOmuIRZEuddsBPa9Th0ts0SIo3Niukq+95cMBbQ==}
    deprecated: This is a stub types definition. socket.io provides its own type definitions, so you do not need this installed.

  '@types/stack-utils@2.0.3':
    resolution: {integrity: sha512-9aEbYZ3TbYMznPdcdr3SmIrLXwC/AKZXQeCf9Pgao5CKb8CyHuEX5jzWPTkvregvhRJHcpRO6BFoGW9ycaOkYw==}

  '@types/superagent@8.1.9':
    resolution: {integrity: sha512-pTVjI73witn+9ILmoJdajHGW2jkSaOzhiFYF1Rd3EQ94kymLqB9PjD9ISg7WaALC7+dCHT0FGe9T2LktLq/3GQ==}

  '@types/supertest@2.0.16':
    resolution: {integrity: sha512-6c2ogktZ06tr2ENoZivgm7YnprnhYE4ZoXGMY+oA7IuAf17M8FWvujXZGmxLv8y0PTyts4x5A+erSwVUFA8XSg==}

  '@types/supertest@6.0.3':
    resolution: {integrity: sha512-8WzXq62EXFhJ7QsH3Ocb/iKQ/Ty9ZVWnVzoTKc9tyyFRRF3a74Tk2+TLFgaFFw364Ere+npzHKEJ6ga2LzIL7w==}

  '@types/swagger-jsdoc@6.0.4':
    resolution: {integrity: sha512-W+Xw5epcOZrF/AooUM/PccNMSAFOKWZA5dasNyMujTwsBkU74njSJBpvCCJhHAJ95XRMzQrrW844Btu0uoetwQ==}

  '@types/swagger-ui-express@4.1.8':
    resolution: {integrity: sha512-AhZV8/EIreHFmBV5wAs0gzJUNq9JbbSXgJLQubCC0jtIo6prnI9MIRRxnU4MZX9RB9yXxF1V4R7jtLl/Wcj31g==}

  '@types/ws@8.18.1':
    resolution: {integrity: sha512-ThVF6DCVhA8kUGy+aazFQ4kXQ7E1Ty7A3ypFOe0IcJV8O/M511G99AW24irKrW56Wt44yG9+ij8FaqoBGkuBXg==}

  '@types/yargs-parser@21.0.3':
    resolution: {integrity: sha512-I4q9QU9MQv4oEOz4tAHJtNz1cwuLxn2F3xcc2iV5WdqLPpUnj30aUuxt1mAxYTG+oe8CZMV/+6rU4S4gRDzqtQ==}

  '@types/yargs@17.0.33':
    resolution: {integrity: sha512-WpxBCKWPLr4xSsHgz511rFJAM+wS28w2zEO1QDNY5zM/S8ok70NNfztH0xwhqKyaK0OHCbN98LDAZuy1ctxDkA==}

  abstract-leveldown@6.2.3:
    resolution: {integrity: sha512-BsLm5vFMRUrrLeCcRc+G0t2qOaTzpoJQLOubq2XM72eNpjF5UdU5o/5NvlNhx95XHcAvcl8OMXr4mlg/fRgUXQ==}
    engines: {node: '>=6'}
    deprecated: Superseded by abstract-level (https://github.com/Level/community#faq)

  '@types/yargs@17.0.33':
    resolution: {integrity: sha512-WpxBCKWPLr4xSsHgz511rFJAM+wS28w2zEO1QDNY5zM/S8ok70NNfztH0xwhqKyaK0OHCbN98LDAZuy1ctxDkA==}

  accepts@1.3.8:
    resolution: {integrity: sha512-PYAthTa2m2VKxuvSD3DPC/Gy+U+sOA1LAuT8mkmRuvw+NACSaeXEQ+NHcVF7rONl6qcaxV3Uuemwawk+7+SJLw==}
    engines: {node: '>= 0.6'}

  accepts@2.0.0:
    resolution: {integrity: sha512-5cvg6CtKwfgdmVqY1WIiXKc3Q1bkRqGLi+2W/6ao+6Y7gu/RCwRuAhGEzh5B4KlszSuTLgZYuqFqo5bImjNKng==}
    engines: {node: '>= 0.6'}

  acorn-walk@8.3.4:
    resolution: {integrity: sha512-ueEepnujpqee2o5aIYnvHU6C0A42MNdsIDeqy5BydrkuC5R1ZuUFnm27EeFJGoEHJQgn3uleRvmTXaJgfXbt4g==}
    engines: {node: '>=0.4.0'}

  acorn@8.15.0:
    resolution: {integrity: sha512-NZyJarBfL7nWwIq+FDL6Zp/yHEhePMNnnJ0y3qfieCrmNvYct8uvtiV41UvlSe6apAfk0fY1FbWx+NwfmpvtTg==}
    engines: {node: '>=0.4.0'}
    hasBin: true

  agent-base@7.1.4:
    resolution: {integrity: sha512-MnA+YT8fwfJPgBx3m60MNqakm30XOkyIoH1y6huTQvC0PwZG7ki8NacLBcrPbNoo8vEZy7Jpuk7+jMO+CUovTQ==}
    engines: {node: '>= 14'}

  ansi-escapes@4.3.2:
    resolution: {integrity: sha512-gKXj5ALrKWQLsYG9jlTRmR/xKluxHV+Z9QEwNIgCfM1/uwPMCuzVVnh5mwTd+OuBZcwSIMbqssNWRm1lE51QaQ==}
    engines: {node: '>=8'}

  ansi-regex@5.0.1:
    resolution: {integrity: sha512-quJQXlTSUGL2LH9SUXo8VwsY4soanhgo6LNSm84E1LBcE8s3O0wpdiRzyR9z/ZZJMlMWv37qOOb9pdJlMUEKFQ==}
    engines: {node: '>=8'}

  ansi-styles@4.3.0:
    resolution: {integrity: sha512-zbB9rCJAT1rbjiVDb2hqKFHNYLxgtk8NURxZ3IZwD3F6NtxbXZQCnnSi1Lkx+IDohdPlFp222wVALIheZJQSEg==}
    engines: {node: '>=8'}

  ansi-styles@5.2.0:
    resolution: {integrity: sha512-Cxwpt2SfTzTtXcfOlzGEee8O+c+MmUgGrNiBcXnuWxuFJHe6a5Hz7qwhwe5OgaSYI0IJvkLqWX1ASG+cJOkEiA==}
    engines: {node: '>=10'}

  anymatch@3.1.3:
    resolution: {integrity: sha512-KMReFUr0B4t+D+OBkjR3KYqvocp2XaSzO55UcB6mgQMd3KbcE+mWTyvVV7D/zsdEbNnV6acZUutkiHQXvTr1Rw==}
    engines: {node: '>= 8'}

  arg@4.1.3:
    resolution: {integrity: sha512-58S9QDqG0Xx27YwPSt9fJxivjYl432YCwfDMfZ+71RAqUrZef7LrKQZ3LHLOwCS4FLNBplP533Zx895SeOCHvA==}

  argparse@1.0.10:
    resolution: {integrity: sha512-o5Roy6tNG4SL/FOkCAN6RzjiakZS25RLYFrcMttJqbdd8BWrnA+fGz57iN5Pb06pvBGvl5gQ0B48dJlslXvoTg==}

  argparse@2.0.1:
    resolution: {integrity: sha512-8+9WqebbFzpX9OR+Wa6O29asIogeRMzcGtAINdpMHHyAg10f05aSFVBbcEqGf/PXw1EjAZ+q2/bEBg3DvurK3Q==}

  array-flatten@1.1.1:
    resolution: {integrity: sha512-PCVAQswWemu6UdxsDFFX/+gVeYqKAod3D3UVm91jHwynguOwAvYPhx8nNlM++NqRcK6CxxpUafjmhIdKiHibqg==}

  asap@2.0.6:
    resolution: {integrity: sha512-BSHWgDSAiKs50o2Re8ppvp3seVHXSRM44cdSsT9FfNEUUZLOGWVCsiWaRPWM1Znn+mqZ1OfVZ3z3DWEzSp7hRA==}

  async-limiter@1.0.1:
    resolution: {integrity: sha512-csOlWGAcRFJaI6m+F2WKdnMKr4HhdhFVBk0H/QbJFMCr+uO2kwohwXQPxw/9OCxp05r5ghVBFSyioixx3gfkNQ==}

  asynckit@0.4.0:
    resolution: {integrity: sha512-Oei9OH4tRh0YqU3GxhX79dM/mwVgvbZJaSNaRk+bshkj0S5cfHcgYakreBjrHwatXKbz+IoIdYLxrKim2MjW0Q==}

  axios@1.11.0:
    resolution: {integrity: sha512-1Lx3WLFQWm3ooKDYZD1eXmoGO9fxYQjrycfHFC8P0sCfQVXyROp0p9PFWBehewBOdCwHc+f/b8I0fMto5eSfwA==}

  babel-jest@29.7.0:
    resolution: {integrity: sha512-BrvGY3xZSwEcCzKvKsCi2GgHqDqsYkOP4/by5xCgIwGXQxIEh+8ew3gmrE1y7XRR6LHZIj6yLYnUi/mm2KXKBg==}
    engines: {node: ^14.15.0 || ^16.10.0 || >=18.0.0}
    peerDependencies:
      '@babel/core': ^7.8.0

  babel-plugin-istanbul@6.1.1:
    resolution: {integrity: sha512-Y1IQok9821cC9onCx5otgFfRm7Lm+I+wwxOx738M/WLPZ9Q42m4IG5W0FNX8WLL2gYMZo3JkuXIH2DOpWM+qwA==}
    engines: {node: '>=8'}

  babel-plugin-jest-hoist@29.6.3:
    resolution: {integrity: sha512-ESAc/RJvGTFEzRwOTT4+lNDk/GNHMkKbNzsvT0qKRfDyyYTskxB5rnU2njIDYVxXCBHHEI1c0YwHob3WaYujOg==}
    engines: {node: ^14.15.0 || ^16.10.0 || >=18.0.0}

  babel-preset-current-node-syntax@1.2.0:
    resolution: {integrity: sha512-E/VlAEzRrsLEb2+dv8yp3bo4scof3l9nR4lrld+Iy5NyVqgVYUJnDAmunkhPMisRI32Qc4iRiz425d8vM++2fg==}
    peerDependencies:
      '@babel/core': ^7.0.0 || ^8.0.0-0

  babel-preset-jest@29.6.3:
    resolution: {integrity: sha512-0B3bhxR6snWXJZtR/RliHTDPRgn1sNHOR0yVtq/IiQFyuOVjFS+wuio/R4gSNkyYmKmJB4wGZv2NZanmKmTnNA==}
    engines: {node: ^14.15.0 || ^16.10.0 || >=18.0.0}
    peerDependencies:
      '@babel/core': ^7.0.0

  balanced-match@1.0.2:
    resolution: {integrity: sha512-3oSeUO0TMV67hN1AmbXsK4yaqU7tjiHlbxRDZOpH0KW9+CeX4bRAaX0Anxt0tx2MrpRpWwQaPwIlISEJhYU5Pw==}

  base64-js@1.5.1:
    resolution: {integrity: sha512-AKpaYlHn8t4SVbOHCy+b5+KKgvR4vrsD8vbvrbiQJps7fKDTkjkDry6ji0rUJjC0kzbNePLwzxq8iypo41qeWA==}

  base64id@2.0.0:
    resolution: {integrity: sha512-lGe34o6EHj9y3Kts9R4ZYs/Gr+6N7MCaMlIFA3F1R2O5/m7K06AxfSeO5530PEERE6/WyEg3lsuyw4GHlPZHog==}
    engines: {node: ^4.5.0 || >= 5.9}

  baseline-browser-mapping@2.8.2:
    resolution: {integrity: sha512-NvcIedLxrs9llVpX7wI+Jz4Hn9vJQkCPKrTaHIE0sW/Rj1iq6Fzby4NbyTZjQJNoypBXNaG7tEHkTgONZpwgxQ==}
    hasBin: true

  bignumber.js@9.3.1:
    resolution: {integrity: sha512-Ko0uX15oIUS7wJ3Rb30Fs6SkVbLmPBAKdlm7q9+ak9bbIeFf0MwuBsQV6z7+X768/cHsfg+WlysDWJcmthjsjQ==}

  binary-extensions@2.3.0:
    resolution: {integrity: sha512-Ceh+7ox5qe7LJuLHoY0feh3pHuUDHAcRUeyL2VYghZwfpkNIy/+8Ocg0a3UuSoYzavmylwuLWQOf3hl0jjMMIw==}
    engines: {node: '>=8'}

  body-parser@1.20.3:
    resolution: {integrity: sha512-7rAxByjUMqQ3/bHJy7D6OGXvx/MMc4IqBn/X0fcM1QUcAItpZrBEYhWGem+tzXH90c+G01ypMcYJBO9Y30203g==}
    engines: {node: '>= 0.8', npm: 1.2.8000 || >= 1.4.16}

  body-parser@2.2.0:
    resolution: {integrity: sha512-02qvAaxv8tp7fBa/mw1ga98OGm+eCbqzJOKoRt70sLmfEEi+jyBYVTDGfCL/k06/4EMk/z01gCe7HoCH/f2LTg==}
    engines: {node: '>=18'}

  brace-expansion@1.1.12:
    resolution: {integrity: sha512-9T9UjW3r0UW5c1Q7GTwllptXwhvYmEzFhzMfZ9H7FQWt+uZePjZPjBP/W1ZEyZ1twGWom5/56TF4lPcqjnDHcg==}

  braces@3.0.3:
    resolution: {integrity: sha512-yQbXgO/OSZVD2IsiLlro+7Hf6Q18EJrKSEsdoMzKePKXct3gvD8oLcOQdIzGupr5Fj+EDe8gO/lxc1BzfMpxvA==}
    engines: {node: '>=8'}

  browserslist@4.26.0:
    resolution: {integrity: sha512-P9go2WrP9FiPwLv3zqRD/Uoxo0RSHjzFCiQz7d4vbmwNqQFo9T9WCeP/Qn5EbcKQY6DBbkxEXNcpJOmncNrb7A==}
    engines: {node: ^6 || ^7 || ^8 || ^9 || ^10 || ^11 || ^12 || >=13.7}
    hasBin: true

  bs-logger@0.2.6:
    resolution: {integrity: sha512-pd8DCoxmbgc7hyPKOvxtqNcjYoOsABPQdcCUjGp3d42VR2CX1ORhk2A87oqqu5R1kk+76nsxZupkmyd+MVtCog==}
    engines: {node: '>= 6'}

  bser@2.1.1:
    resolution: {integrity: sha512-gQxTNE/GAfIIrmHLUE3oJyp5FO6HRBfhjnw4/wMmA63ZGDJnWBmgY/lyQBpnDUkGmAhbSe39tx2d/iTOAfglwQ==}

  buffer-equal-constant-time@1.0.1:
    resolution: {integrity: sha512-zRpUiDwd/xk6ADqPMATG8vc9VPrkck7T07OIx0gnjmJAnHnTVXNQG3vfvWNuiZIkwu9KrKdA1iJKfsfTVxE6NA==}

  buffer-from@1.1.2:
    resolution: {integrity: sha512-E+XQCRwSbaaiChtv6k6Dwgc+bx+Bs6vuKJHHl5kox/BaKbhiXzqQOwK4cO22yElGp2OCmjwVhT3HmxgyPGnJfQ==}

  buffer@5.7.1:
    resolution: {integrity: sha512-EHcyIPBQ4BSGlvjB16k5KgAJ27CIsHY/2JBmCRReo48y9rQ3MaUzWX3KVlBa4U7MyX02HdVj0K7C3WaB3ju7FQ==}

  bytes@3.1.2:
    resolution: {integrity: sha512-/Nf7TyzTx6S3yRJObOAV7956r8cr2+Oj8AC5dt8wSP3BQAoeX58NoHyCU8P8zGkNXStjTSi6fzO6F0pBdcYbEg==}
    engines: {node: '>= 0.8'}

  call-bind-apply-helpers@1.0.2:
    resolution: {integrity: sha512-Sp1ablJ0ivDkSzjcaJdxEunN5/XvksFJ2sMBFfq6x0ryhQV/2b/KwFe21cMpmHtPOSij8K99/wSfoEuTObmuMQ==}
    engines: {node: '>= 0.4'}

  call-bound@1.0.4:
    resolution: {integrity: sha512-+ys997U96po4Kx/ABpBCqhA9EuxJaQWDQg7295H4hBphv3IZg0boBKuwYpt4YXp6MZ5AmZQnU/tyMTlRpaSejg==}
    engines: {node: '>= 0.4'}

  call-me-maybe@1.0.2:
    resolution: {integrity: sha512-HpX65o1Hnr9HH25ojC1YGs7HCQLq0GCOibSaWER0eNpgJ/Z1MZv2mTc7+xh6WOPxbRVcmgbv4hGU+uSQ/2xFZQ==}

  callsites@3.1.0:
    resolution: {integrity: sha512-P8BjAsXvZS+VIDUI11hHCQEv74YT67YUi5JJFNWIqL235sBmjX4+qx9Muvls5ivyNENctx46xQLQ3aTuE7ssaQ==}
    engines: {node: '>=6'}

  camelcase@5.3.1:
    resolution: {integrity: sha512-L28STB170nwWS63UjtlEOE3dldQApaJXZkOI1uMFfzf3rRuPegHaHesyee+YxQ+W6SvRDQV6UrdOdRiR153wJg==}
    engines: {node: '>=6'}

  camelcase@6.3.0:
    resolution: {integrity: sha512-Gmy6FhYlCY7uOElZUSbxo2UCDH8owEk996gkbrpsgGtrJLM3J7jGxl9Ic7Qwwj4ivOE5AWZWRMecDdF7hqGjFA==}
    engines: {node: '>=10'}

  caniuse-lite@1.0.30001741:
    resolution: {integrity: sha512-QGUGitqsc8ARjLdgAfxETDhRbJ0REsP6O3I96TAth/mVjh2cYzN2u+3AzPP3aVSm2FehEItaJw1xd+IGBXWeSw==}

  chalk@4.1.2:
    resolution: {integrity: sha512-oKnbhFyRIXpUuez8iBMmyEa4nbj4IOQyuhc/wy9kY7/WVPcwIO9VA668Pu8RkO7+0G76SLROeyw9CpQ061i4mA==}
    engines: {node: '>=10'}

  char-regex@1.0.2:
    resolution: {integrity: sha512-kWWXztvZ5SBQV+eRgKFeh8q5sLuZY2+8WUIzlxWVTg+oGwY14qylx1KbKzHd8P6ZYkAg0xyIDU9JMHhyJMZ1jw==}
    engines: {node: '>=10'}

  chokidar@3.6.0:
    resolution: {integrity: sha512-7VT13fmjotKpGipCW9JEQAusEPE+Ei8nl6/g4FBAmIm0GOOLMua9NDDo/DWp0ZAxCr3cPq5ZpBqmPAQgDda2Pw==}
    engines: {node: '>= 8.10.0'}

  ci-info@3.9.0:
    resolution: {integrity: sha512-NIxF55hv4nSqQswkAeiOi1r83xy8JldOFDTWiug55KBu9Jnblncd2U6ViHmYgHf01TPZS77NJBhBMKdWj9HQMQ==}
    engines: {node: '>=8'}

  cjs-module-lexer@1.4.3:
    resolution: {integrity: sha512-9z8TZaGM1pfswYeXrUpzPrkx8UnWYdhJclsiYMm6x/w5+nN+8Tf/LnAgfLGQCm59qAOxU8WwHEq2vNwF6i4j+Q==}

  cliui@8.0.1:
    resolution: {integrity: sha512-BSeNnyus75C4//NQ9gQt1/csTXyo/8Sb+afLAkzAptFuMsod9HFokGNudZpi/oQV73hnVK+sR+5PVRMd+Dr7YQ==}
    engines: {node: '>=12'}

  co@4.6.0:
    resolution: {integrity: sha512-QVb0dM5HvG+uaxitm8wONl7jltx8dqhfU33DcqtOZcLSVIKSDDLDi7+0LbAKiyI8hD9u42m2YxXSkMGWThaecQ==}
    engines: {iojs: '>= 1.0.0', node: '>= 0.12.0'}

  collect-v8-coverage@1.0.2:
    resolution: {integrity: sha512-lHl4d5/ONEbLlJvaJNtsF/Lz+WvB07u2ycqTYbdrq7UypDXailES4valYb2eWiJFxZlVmpGekfqoxQhzyFdT4Q==}

  color-convert@2.0.1:
    resolution: {integrity: sha512-RRECPsj7iu/xb5oKYcsFHSppFNnsj/52OVTRKb4zP5onXwVF3zVmmToNcOfGC+CRDpfK/U584fMg38ZHCaElKQ==}
    engines: {node: '>=7.0.0'}

  color-name@1.1.4:
    resolution: {integrity: sha512-dOy+3AuW3a2wNbZHIuMZpTcgjGuLU/uBL/ubcZF9OXbDo8ff4O8yVp5Bf0efS8uEoYo5q4Fx7dY9OgQGXgAsQA==}

  combined-stream@1.0.8:
    resolution: {integrity: sha512-FQN4MRfuJeHf7cBbBMJFXhKSDq+2kAArBlmRBvcvFE5BB1HZKXtSFASDhdlz9zOYwxh8lDdnvmMOe/+5cdoEdg==}
    engines: {node: '>= 0.8'}

  commander@6.2.0:
    resolution: {integrity: sha512-zP4jEKbe8SHzKJYQmq8Y9gYjtO/POJLgIdKgV7B9qNmABVFVc+ctqSX6iXh4mCpJfRBOabiZ2YKPg8ciDw6C+Q==}
    engines: {node: '>= 6'}

  commander@9.5.0:
    resolution: {integrity: sha512-KRs7WVDKg86PWiuAqhDrAQnTXZKraVcCc6vFdL14qrZ/DcWwuRo7VoiYXalXO7S5GKpqYiVEwCbgFDfxNHKJBQ==}
    engines: {node: ^12.20.0 || >=14}

  component-emitter@1.3.1:
    resolution: {integrity: sha512-T0+barUSQRTUQASh8bx02dl+DhF54GtIDY13Y3m9oWTklKbb3Wv974meRpeZ3lp1JpLVECWWNHC4vaG2XHXouQ==}

  concat-map@0.0.1:
    resolution: {integrity: sha512-/Srv4dswyQNBfohGpz9o6Yb3Gz3SrUDqBH5rTuhGR7ahtlbYKnVxw2bCFMRljaA7EXHaXZ8wsHdodFvbkhKmqg==}

  content-disposition@0.5.4:
    resolution: {integrity: sha512-FveZTNuGw04cxlAiWbzi6zTAL/lhehaWbTtgluJh4/E95DqMwTmha3KZN1aAWA8cFIhHzMZUvLevkw5Rqk+tSQ==}
    engines: {node: '>= 0.6'}

  content-disposition@1.0.0:
    resolution: {integrity: sha512-Au9nRL8VNUut/XSzbQA38+M78dzP4D+eqg3gfJHMIHHYa3bg067xj1KxMUWj+VULbiZMowKngFFbKczUrNJ1mg==}
    engines: {node: '>= 0.6'}

  content-type@1.0.5:
    resolution: {integrity: sha512-nTjqfcBFEipKdXCv4YDQWCfmcLZKm81ldF0pAopTvyrFGVbcR6P/VAAd5G7N+0tTr8QqiU0tFadD6FK4NtJwOA==}
    engines: {node: '>= 0.6'}

  convert-source-map@2.0.0:
    resolution: {integrity: sha512-Kvp459HrV2FEJ1CAsi1Ku+MY3kasH19TFykTz2xWmMeq6bk2NU3XXvfJ+Q61m0xktWwt+1HSYf3JZsTms3aRJg==}

  cookie-signature@1.0.6:
    resolution: {integrity: sha512-QADzlaHc8icV8I7vbaJXJwod9HWYp8uCqf1xa4OfNu1T7JVxQIrUgOWtHdNDtPiywmFbiS12VjotIXLrKM3orQ==}

  cookie-signature@1.2.2:
    resolution: {integrity: sha512-D76uU73ulSXrD1UXF4KE2TMxVVwhsnCgfAyTg9k8P6KGZjlXKrOLe4dJQKI3Bxi5wjesZoFXJWElNWBjPZMbhg==}
    engines: {node: '>=6.6.0'}

  cookie@0.7.1:
    resolution: {integrity: sha512-6DnInpx7SJ2AK3+CTUE/ZM0vWTUboZCegxhC2xiIydHR9jNuTAASBrfEpHhiGOZw/nX51bHt6YQl8jsGo4y/0w==}
    engines: {node: '>= 0.6'}

  cookie@0.7.2:
    resolution: {integrity: sha512-yki5XnKuf750l50uGTllt6kKILY4nQ1eNIQatoXEByZ5dWgnKqbnqmTrBE5B4N7lrMJKQ2ytWMiTO2o0v6Ew/w==}
    engines: {node: '>= 0.6'}

  cookiejar@2.1.4:
    resolution: {integrity: sha512-LDx6oHrK+PhzLKJU9j5S7/Y3jM/mUHvD/DeI1WQmJn652iPC5Y4TBzC9l+5OMOXlyTTA+SmVUPm0HQUwpD5Jqw==}

  cors@2.8.5:
    resolution: {integrity: sha512-KIHbLJqu73RGr/hnbrO9uBeixNGuvSQjul/jdFvS/KFSIH1hWVd1ng7zOHx+YrEfInLG7q4n6GHQ9cDtxv/P6g==}
    engines: {node: '>= 0.10'}

  create-jest@29.7.0:
    resolution: {integrity: sha512-Adz2bdH0Vq3F53KEMJOoftQFutWCukm6J24wbPWRO4k1kMY7gS7ds/uoJkNuV8wDCtWWnuwGcJwpWcih+zEW1Q==}
    engines: {node: ^14.15.0 || ^16.10.0 || >=18.0.0}
    hasBin: true

  create-require@1.1.1:
    resolution: {integrity: sha512-dcKFX3jn0MpIaXjisoRvexIJVEKzaq7z2rZKxf+MSr9TkdmHmsU4m2lcLojrj/FHl8mk5VxMmYA+ftRkP/3oKQ==}

  cross-spawn@7.0.6:
    resolution: {integrity: sha512-uV2QOWP2nWzsy2aMp8aRibhi9dlzF5Hgh5SHaB9OiTGEyDTiJJyx0uy51QXdyWbtAHNua4XJzUKca3OzKUd3vA==}
    engines: {node: '>= 8'}

  debug@2.6.9:
    resolution: {integrity: sha512-bC7ElrdJaJnPbAP+1EotYvqZsb3ecl5wi6Bfi6BJTUcNowp6cvspg0jXznRTKDjm/E7AdgFBVeAPVMNcKGsHMA==}
    peerDependencies:
      supports-color: '*'
    peerDependenciesMeta:
      supports-color:
        optional: true

  debug@4.3.7:
    resolution: {integrity: sha512-Er2nc/H7RrMXZBFCEim6TCmMk02Z8vLC2Rbi1KEBggpo0fS6l0S1nnapwmIi3yW/+GOJap1Krg4w0Hg80oCqgQ==}
    engines: {node: '>=6.0'}
    peerDependencies:
      supports-color: '*'
    peerDependenciesMeta:
      supports-color:
        optional: true

  debug@4.4.1:
    resolution: {integrity: sha512-KcKCqiftBJcZr++7ykoDIEwSa3XWowTfNPo92BYxjXiyYEVrUQh2aLyhxBCwww+heortUFxEJYcRzosstTEBYQ==}
    engines: {node: '>=6.0'}
    peerDependencies:
      supports-color: '*'
    peerDependenciesMeta:
      supports-color:
        optional: true

  dedent@1.7.0:
    resolution: {integrity: sha512-HGFtf8yhuhGhqO07SV79tRp+br4MnbdjeVxotpn1QBl30pcLLCQjX5b2295ll0fv8RKDKsmWYrl05usHM9CewQ==}
    peerDependencies:
      babel-plugin-macros: ^3.1.0
    peerDependenciesMeta:
      babel-plugin-macros:
        optional: true

  deepmerge@4.3.1:
    resolution: {integrity: sha512-3sUqbMEc77XqpdNO7FRyRog+eW3ph+GYCbj+rK+uYyRMuwsVy0rMiVtPn+QJlKFvWP/1PYpapqYn0Me2knFn+A==}
    engines: {node: '>=0.10.0'}

  deferred-leveldown@5.3.0:
    resolution: {integrity: sha512-a59VOT+oDy7vtAbLRCZwWgxu2BaCfd5Hk7wxJd48ei7I+nsg8Orlb9CLG0PMZienk9BSUKgeAqkO2+Lw+1+Ukw==}
    engines: {node: '>=6'}
    deprecated: Superseded by abstract-level (https://github.com/Level/community#faq)

  delayed-stream@1.0.0:
    resolution: {integrity: sha512-ZySD7Nf91aLB0RxL4KGrKHBXl7Eds1DAmEdcoVawXnLD7SDhpNgtuII2aAkg7a7QS41jxPSZ17p4VdGnMHk3MQ==}
    engines: {node: '>=0.4.0'}

  depd@2.0.0:
    resolution: {integrity: sha512-g7nH6P6dyDioJogAAGprGpCtVImJhpPk/roCzdb3fIh61/s/nPsfR6onyMwkCAR/OlC3yBC0lESvUoQEAssIrw==}
    engines: {node: '>= 0.8'}

  destroy@1.2.0:
    resolution: {integrity: sha512-2sJGJTaXIIaR1w4iJSNoN0hnMY7Gpc/n8D4qSCJw8QqFWXf7cuAgnEHxBpweaVcPevC2l3KpjYCx3NypQQgaJg==}
    engines: {node: '>= 0.8', npm: 1.2.8000 || >= 1.4.16}

  detect-newline@3.1.0:
    resolution: {integrity: sha512-TLz+x/vEXm/Y7P7wn1EJFNLxYpUD4TgMosxY6fAVJUnJMbupHBOncxyWUG9OpTaH9EBD7uFI5LfEgmMOc54DsA==}
    engines: {node: '>=8'}

  dezalgo@1.0.4:
    resolution: {integrity: sha512-rXSP0bf+5n0Qonsb+SVVfNfIsimO4HEtmnIpPHY8Q1UCzKlQrDMfdobr8nJOOsRgWCyMRqeSBQzmWUMq7zvVig==}

  diff-sequences@29.6.3:
    resolution: {integrity: sha512-EjePK1srD3P08o2j4f0ExnylqRs5B9tJjcp9t1krH2qRi8CCdsYfwe9JgSLurFBWwq4uOlipzfk5fHNvwFKr8Q==}
    engines: {node: ^14.15.0 || ^16.10.0 || >=18.0.0}

  diff@4.0.2:
    resolution: {integrity: sha512-58lmxKSA4BNyLz+HHMUzlOEpg09FV+ev6ZMe3vJihgdxzgcwZ8VoEEPmALCZG9LmqfVoNMMKpttIYTVG6uDY7A==}
    engines: {node: '>=0.3.1'}

  doctrine@3.0.0:
    resolution: {integrity: sha512-yS+Q5i3hBf7GBkd4KG8a7eBNNWNGLTaEwwYWUijIYM7zrlYDM0BFXHjjPWlWZ1Rg7UaddZeIDmi9jF3HmqiQ2w==}
    engines: {node: '>=6.0.0'}

  dotenv-cli@10.0.0:
    resolution: {integrity: sha512-lnOnttzfrzkRx2echxJHQRB6vOAMSCzzZg79IxpC00tU42wZPuZkQxNNrrwVAxaQZIIh001l4PxVlCrBxngBzA==}
    hasBin: true

  dotenv-expand@11.0.7:
    resolution: {integrity: sha512-zIHwmZPRshsCdpMDyVsqGmgyP0yT8GAgXUnkdAoJisxvf33k7yO6OuoKmcTGuXPWSsm8Oh88nZicRLA9Y0rUeA==}
    engines: {node: '>=12'}

  dotenv@16.6.1:
    resolution: {integrity: sha512-uBq4egWHTcTt33a72vpSG0z3HnPuIl6NqYcTrKEg2azoEyl2hpW0zqlxysq2pK9HlDIHyHyakeYaYnSAwd8bow==}
    engines: {node: '>=12'}

  dotenv@17.2.1:
    resolution: {integrity: sha512-kQhDYKZecqnM0fCnzI5eIv5L4cAe/iRI+HqMbO/hbRdTAeXDG+M9FjipUxNfbARuEg4iHIbhnhs78BCHNbSxEQ==}
    engines: {node: '>=12'}

  dunder-proto@1.0.1:
    resolution: {integrity: sha512-KIN/nDJBQRcXw0MLVhZE9iQHmG68qAVIBg9CqmUYjmQIhgij9U5MFvrqkUL5FbtyyzZuOeOt0zdeRe4UY7ct+A==}
    engines: {node: '>= 0.4'}

  ecdsa-sig-formatter@1.0.11:
    resolution: {integrity: sha512-nagl3RYrbNv6kQkeJIpt6NJZy8twLB/2vtz6yN9Z4vRKHN4/QZJIEbqohALSgwKdnksuY3k5Addp5lg8sVoVcQ==}

  ee-first@1.1.1:
    resolution: {integrity: sha512-WMwm9LhRUo+WUaRN+vRuETqG89IgZphVSNkdFgeb6sS/E4OrDIN7t48CAewSHXc6C8lefD8KKfr5vY61brQlow==}

  electron-to-chromium@1.5.218:
    resolution: {integrity: sha512-uwwdN0TUHs8u6iRgN8vKeWZMRll4gBkz+QMqdS7DDe49uiK68/UX92lFb61oiFPrpYZNeZIqa4bA7O6Aiasnzg==}

  emittery@0.13.1:
    resolution: {integrity: sha512-DeWwawk6r5yR9jFgnDKYt4sLS0LmHJJi3ZOnb5/JdbYwj3nW+FxQnHIjhBKz8YLC7oRNPVM9NQ47I3CVx34eqQ==}
    engines: {node: '>=12'}

  emoji-regex@8.0.0:
    resolution: {integrity: sha512-MSjYzcWNOA0ewAHpz0MxpYFvwg6yjy1NG3xteoqz644VCo/RPgnr1/GGt+ic3iJTzQ8Eu3TdM14SawnVUmGE6A==}

  encodeurl@1.0.2:
    resolution: {integrity: sha512-TPJXq8JqFaVYm2CWmPvnP2Iyo4ZSM7/QKcSmuMLDObfpH5fi7RUGmd/rTDf+rut/saiDiQEeVTNgAmJEdAOx0w==}
    engines: {node: '>= 0.8'}

  encodeurl@2.0.0:
    resolution: {integrity: sha512-Q0n9HRi4m6JuGIV1eFlmvJB7ZEVxu93IrMyiMsGC0lrMJMWzRgx6WGquyfQgZVb31vhGgXnfmPNNXmxnOkRBrg==}
    engines: {node: '>= 0.8'}

  engine.io-client@6.6.3:
    resolution: {integrity: sha512-T0iLjnyNWahNyv/lcjS2y4oE358tVS/SYQNxYXGAJ9/GLgH4VCvOQ/mhTjqU88mLZCQgiG8RIegFHYCdVC+j5w==}

  engine.io-parser@5.2.3:
    resolution: {integrity: sha512-HqD3yTBfnBxIrbnM1DoD6Pcq8NECnh8d4As1Qgh0z5Gg3jRRIqijury0CL3ghu/edArpUYiYqQiDUQBIs4np3Q==}
    engines: {node: '>=10.0.0'}

  engine.io@6.6.4:
    resolution: {integrity: sha512-ZCkIjSYNDyGn0R6ewHDtXgns/Zre/NT6Agvq1/WobF7JXgFff4SeDroKiCO3fNJreU9YG429Sc81o4w5ok/W5g==}
    engines: {node: '>=10.2.0'}

  error-ex@1.3.2:
    resolution: {integrity: sha512-7dFHNmqeFSEt2ZBsCriorKnn3Z2pj+fd9kmI6QoWw4//DL+icEBfc0U7qJCisqrTsKTjw4fNFy2pW9OqStD84g==}

  error-ex@1.3.2:
    resolution: {integrity: sha512-7dFHNmqeFSEt2ZBsCriorKnn3Z2pj+fd9kmI6QoWw4//DL+icEBfc0U7qJCisqrTsKTjw4fNFy2pW9OqStD84g==}

  es-define-property@1.0.1:
    resolution: {integrity: sha512-e3nRfgfUZ4rNGL232gUgX06QNyyez04KdjFrF+LTRoOXmrOgFKDg4BCdsjW8EnT69eqdYGmRpJwiPVYNrCaW3g==}
    engines: {node: '>= 0.4'}

  es-errors@1.3.0:
    resolution: {integrity: sha512-Zf5H2Kxt2xjTvbJvP2ZWLEICxA6j+hAmMzIlypy4xcBg1vKVnx89Wy0GbS+kf5cwCVFFzdCFh2XSCFNULS6csw==}
    engines: {node: '>= 0.4'}

  es-object-atoms@1.1.1:
    resolution: {integrity: sha512-FGgH2h8zKNim9ljj7dankFPcICIK9Cp5bm+c2gQSYePhpaG5+esrLODihIorn+Pe6FGJzWhXQotPv73jTaldXA==}
    engines: {node: '>= 0.4'}

  es-set-tostringtag@2.1.0:
    resolution: {integrity: sha512-j6vWzfrGVfyXxge+O0x5sh6cvxAog0a/4Rdd2K36zCMV5eJ+/+tOAngRO8cODMNWbVRdVlmGZQL2YS3yR8bIUA==}
    engines: {node: '>= 0.4'}

  escalade@3.2.0:
    resolution: {integrity: sha512-WUj2qlxaQtO4g6Pq5c29GTcWGDyd8itL8zTlipgECz3JesAiiOKotd8JU6otB3PACgG6xkJUyVhboMS+bje/jA==}
    engines: {node: '>=6'}

  escape-html@1.0.3:
    resolution: {integrity: sha512-NiSupZ4OeuGwr68lGIeym/ksIZMJodUGOSCZ/FSnTxcrekbvqrgdUxlJOMpijaKZVjAJrWrGs/6Jy8OMuyj9ow==}

  escape-string-regexp@2.0.0:
    resolution: {integrity: sha512-UpzcLCXolUWcNu5HtVMHYdXJjArjsF9C0aNnquZYY4uW/Vu0miy5YoWvbV345HauVvcAUnpRuhMMcqTcGOY2+w==}
    engines: {node: '>=8'}

  esprima@4.0.1:
    resolution: {integrity: sha512-eGuFFw7Upda+g4p+QHvnW0RyTX/SVeJBDM/gCtMARO0cLuT2HcEKnTPvhjV6aGeqrCB/sbNop0Kszm0jsaWU4A==}
    engines: {node: '>=4'}
    hasBin: true

  esutils@2.0.3:
    resolution: {integrity: sha512-kVscqXk4OCp68SZ0dkgEKVi6/8ij300KBWTJq32P/dYeWTSwK41WyTxalN1eRmA5Z9UU/LX9D7FWSmV9SAYx6g==}
    engines: {node: '>=0.10.0'}

  etag@1.8.1:
    resolution: {integrity: sha512-aIL5Fx7mawVa300al2BnEE4iNvo1qETxLrPI/o05L7z6go7fCw1J6EQmbK4FmJ2AS7kgVF/KEZWufBfdClMcPg==}
    engines: {node: '>= 0.6'}

  execa@5.1.1:
    resolution: {integrity: sha512-8uSpZZocAZRBAPIEINJj3Lo9HyGitllczc27Eh5YYojjMFMn8yHMDMaUHE2Jqfq05D/wucwI4JGURyXt1vchyg==}
    engines: {node: '>=10'}

  exit@0.1.2:
    resolution: {integrity: sha512-Zk/eNKV2zbjpKzrsQ+n1G6poVbErQxJ0LBOJXaKZ1EViLzH+hrLu9cdXI4zw9dBQJslwBEpbQ2P1oS7nDxs6jQ==}
    engines: {node: '>= 0.8.0'}

  expect@29.7.0:
    resolution: {integrity: sha512-2Zks0hf1VLFYI1kbh0I5jP3KHHyCHpkfyHBzsSXRFgl/Bg9mWYfMW8oD+PdMPlEwy5HNsR9JutYy6pMeOh61nw==}
    engines: {node: ^14.15.0 || ^16.10.0 || >=18.0.0}

  express@4.21.2:
    resolution: {integrity: sha512-28HqgMZAmih1Czt9ny7qr6ek2qddF4FclbMzwhCREB6OFfH+rXAnuNCwo1/wFvrtbgsQDb4kSbX9de9lFbrXnA==}
    engines: {node: '>= 0.10.0'}

  express@5.1.0:
    resolution: {integrity: sha512-DT9ck5YIRU+8GYzzU5kT3eHGA5iL+1Zd0EutOmTE9Dtk+Tvuzd23VBU+ec7HPNSTxXYO55gPV/hq4pSBJDjFpA==}
    engines: {node: '>= 18'}

  extend@3.0.2:
    resolution: {integrity: sha512-fjquC59cD7CyW6urNXK0FBufkZcoiGG80wTuPujX590cB5Ttln20E2UB4S/WARVqhXffZl2LNgS+gQdPIIim/g==}

  fast-json-stable-stringify@2.1.0:
    resolution: {integrity: sha512-lhd/wF+Lk98HZoTCtlVraHtfh5XYijIjalXck7saUtuanSDyLMxnHhSXEDJqHxD7msR8D0uCmqlkwjCV8xvwHw==}

  fast-safe-stringify@2.1.1:
    resolution: {integrity: sha512-W+KJc2dmILlPplD/H4K9l9LcAHAfPtP6BY84uVLXQ6Evcz9Lcg33Y2z1IVblT6xdY54PXYVHEv+0Wpq8Io6zkA==}

  fb-watchman@2.0.2:
    resolution: {integrity: sha512-p5161BqbuCaSnB8jIbzQHOlpgsPmK5rJVDfDKO91Axs5NC1uu3HRQm6wt9cd9/+GtQQIO53JdGXXoyDpTAsgYA==}

  fill-range@7.1.1:
    resolution: {integrity: sha512-YsGpe3WHLK8ZYi4tWDg2Jy3ebRz2rXowDxnld4bkQB00cc/1Zw9AWnC0i9ztDJitivtQvaI9KaLyKrc+hBW0yg==}
    engines: {node: '>=8'}

  finalhandler@1.3.1:
    resolution: {integrity: sha512-6BN9trH7bp3qvnrRyzsBz+g3lZxTNZTbVO2EV1CS0WIcDbawYVdYvGflME/9QP0h0pYlCDBCTjYa9nZzMDpyxQ==}
    engines: {node: '>= 0.8'}

  finalhandler@2.1.0:
    resolution: {integrity: sha512-/t88Ty3d5JWQbWYgaOGCCYfXRwV1+be02WqYYlL6h0lEiUAMPM8o8qKGO01YIkOHzka2up08wvgYD0mDiI+q3Q==}
    engines: {node: '>= 0.8'}

  find-up@4.1.0:
    resolution: {integrity: sha512-PpOwAdQ/YlXQ2vj8a3h8IipDuYRi3wceVQQGYWxNINccq40Anw7BlsEXCMbt1Zt+OLA6Fq9suIpIWD0OsnISlw==}
    engines: {node: '>=8'}

  follow-redirects@1.15.11:
    resolution: {integrity: sha512-deG2P0JfjrTxl50XGCDyfI97ZGVCxIpfKYmfyrQ54n5FO/0gfIES8C/Psl6kWVDolizcaaxZJnTS0QSMxvnsBQ==}
    engines: {node: '>=4.0'}
    peerDependencies:
      debug: '*'
    peerDependenciesMeta:
      debug:
        optional: true

  form-data@4.0.4:
    resolution: {integrity: sha512-KrGhL9Q4zjj0kiUt5OO4Mr/A/jlI2jDYs5eHBpYHPcBEVSiipAvn2Ko2HnPe20rmcuuvMHNdZFp+4IlGTMF0Ow==}
    engines: {node: '>= 6'}

  formidable@2.1.5:
    resolution: {integrity: sha512-Oz5Hwvwak/DCaXVVUtPn4oLMLLy1CdclLKO1LFgU7XzDpVMUU5UjlSLpGMocyQNNk8F6IJW9M/YdooSn2MRI+Q==}

  formidable@3.5.4:
    resolution: {integrity: sha512-YikH+7CUTOtP44ZTnUhR7Ic2UASBPOqmaRkRKxRbywPTe5VxF7RRCck4af9wutiZ/QKM5nME9Bie2fFaPz5Gug==}
    engines: {node: '>=14.0.0'}

  forwarded@0.2.0:
    resolution: {integrity: sha512-buRG0fpBtRHSTCOASe6hD258tEubFoRLb4ZNA6NxMVHNw2gOcwHo9wyablzMzOA5z9xA9L1KNjk/Nt6MT9aYow==}
    engines: {node: '>= 0.6'}

  fresh@0.5.2:
    resolution: {integrity: sha512-zJ2mQYM18rEFOudeV4GShTGIQ7RbzA7ozbU9I/XBpm7kqgMywgmylMwXHxZJmkVoYkna9d2pVXVXPdYTP9ej8Q==}
    engines: {node: '>= 0.6'}

  fresh@2.0.0:
    resolution: {integrity: sha512-Rx/WycZ60HOaqLKAi6cHRKKI7zxWbJ31MhntmtwMoaTeF7XFH9hhBp8vITaMidfljRQ6eYWCKkaTK+ykVJHP2A==}
    engines: {node: '>= 0.8'}

  fs.realpath@1.0.0:
    resolution: {integrity: sha512-OO0pH2lK6a0hZnAdau5ItzHPI6pUlvI7jMVnxUQRtw4owF2wk8lOSabtGDCTP4Ggrg2MbGnWO9X8K1t4+fGMDw==}

  fsevents@2.3.3:
    resolution: {integrity: sha512-5xoDfX+fL7faATnagmWPpbFtwh/R77WmMMqqHGS65C3vvB0YHrgF+B1YmZ3441tMj5n63k0212XNoJwzlhffQw==}
    engines: {node: ^8.16.0 || ^10.6.0 || >=11.0.0}
    os: [darwin]

  function-bind@1.1.2:
    resolution: {integrity: sha512-7XHNxH7qX9xG5mIwxkhumTox/MIRNcOgDrxWsMt2pAr23WHp6MrRlN7FBSFpCpr+oVO0F744iUgR82nJMfG2SA==}

  gaxios@6.7.1:
    resolution: {integrity: sha512-LDODD4TMYx7XXdpwxAVRAIAuB0bzv0s+ywFonY46k126qzQHT9ygyoa9tncmOiQmmDrik65UYsEkv3lbfqQ3yQ==}
    engines: {node: '>=14'}

  gcp-metadata@6.1.1:
    resolution: {integrity: sha512-a4tiq7E0/5fTjxPAaH4jpjkSv/uCaU2p5KC6HVGrvl0cDjA8iBZv4vv1gyzlmK0ZUKqwpOyQMKzZQe3lTit77A==}
    engines: {node: '>=14'}

  gensync@1.0.0-beta.2:
    resolution: {integrity: sha512-3hN7NaskYvMDLQY55gnW3NQ+mesEAepTqlg+VEbj7zzqEMBVNhzcGYYeqFo/TlYz6eQiFcp1HcsCZO+nGgS8zg==}
    engines: {node: '>=6.9.0'}

  get-caller-file@2.0.5:
    resolution: {integrity: sha512-DyFP3BM/3YHTQOCUL/w0OZHR0lpKeGrxotcHWcqNEdnltqFwXVfhEBQ94eIo34AfQpo0rGki4cyIiftY06h2Fg==}
    engines: {node: 6.* || 8.* || >= 10.*}

  get-intrinsic@1.3.0:
    resolution: {integrity: sha512-9fSjSaos/fRIVIp+xSJlE6lfwhES7LNtKaCBIamHsjr2na1BiABJPo0mOjjz8GJDURarmCPGqaiVg5mfjb98CQ==}
    engines: {node: '>= 0.4'}

  get-package-type@0.1.0:
    resolution: {integrity: sha512-pjzuKtY64GYfWizNAJ0fr9VqttZkNiK2iS430LtIHzjBEr6bX8Am2zm4sW4Ro5wjWW5cAlRL1qAMTcXbjNAO2Q==}
    engines: {node: '>=8.0.0'}

  get-proto@1.0.1:
    resolution: {integrity: sha512-sTSfBjoXBp89JvIKIefqw7U2CCebsc74kiY6awiGogKtoSGbgjYE/G/+l9sF3MWFPNc9IcoOC4ODfKHfxFmp0g==}
    engines: {node: '>= 0.4'}

  get-stream@6.0.1:
    resolution: {integrity: sha512-ts6Wi+2j3jQjqi70w5AlN8DFnkSwC+MqmxEzdEALB2qXZYV3X/b1CTfgPLGJNMeAWxdPfU8FO1ms3NUfaHCPYg==}
    engines: {node: '>=10'}

  glob-parent@5.1.2:
    resolution: {integrity: sha512-AOIgSQCepiJYwP3ARnGx+5VnTu2HBYdzbGP45eLw1vr3zB3vZLeyed1sC9hnbcOc9/SrMyM5RPQrkGz4aS9Zow==}
    engines: {node: '>= 6'}

  glob@7.1.6:
    resolution: {integrity: sha512-LwaxwyZ72Lk7vZINtNNrywX0ZuLyStrdDtabefZKAY5ZGJhVtgdznluResxNmPitE0SAO+O26sWTHeKSI2wMBA==}
    deprecated: Glob versions prior to v9 are no longer supported

  google-auth-library@9.15.1:
    resolution: {integrity: sha512-Jb6Z0+nvECVz+2lzSMt9u98UsoakXxA2HGHMCxh+so3n90XgYWkq5dur19JAJV7ONiJY22yBTyJB1TSkvPq9Ng==}
    engines: {node: '>=14'}

  google-logging-utils@0.0.2:
    resolution: {integrity: sha512-NEgUnEcBiP5HrPzufUkBzJOD/Sxsco3rLNo1F1TNf7ieU8ryUzBhqba8r756CjLX7rn3fHl6iLEwPYuqpoKgQQ==}
    engines: {node: '>=14'}

  gopd@1.2.0:
    resolution: {integrity: sha512-ZUKRh6/kUFoAiTAtTYPZJ3hw9wNxx+BIBOijnlG9PnrJsCcSjs1wyyD6vJpaYtgnzDrKYRSqf3OO6Rfa93xsRg==}
    engines: {node: '>= 0.4'}

  graceful-fs@4.2.11:
    resolution: {integrity: sha512-RbJ5/jmFcNNCcDV5o9eTnBLJ/HszWV0P73bc+Ff4nS/rJj+YaS6IGyiOL0VoBYX+l1Wrl3k63h/KrH+nhJ0XvQ==}

  gtoken@7.1.0:
    resolution: {integrity: sha512-pCcEwRi+TKpMlxAQObHDQ56KawURgyAf6jtIY046fJ5tIv3zDe/LEIubckAO8fj6JnAxLdmWkUfNyulQ2iKdEw==}
    engines: {node: '>=14.0.0'}

  handlebars@4.7.8:
    resolution: {integrity: sha512-vafaFqs8MZkRrSX7sFVUdo3ap/eNiLnb4IakshzvP56X5Nr1iGKAIqdX6tMlm6HcNRIkr6AxO5jFEoJzzpT8aQ==}
    engines: {node: '>=0.4.7'}
    hasBin: true

  has-flag@3.0.0:
    resolution: {integrity: sha512-sKJf1+ceQBr4SMkvQnBDNDtf4TXpVhVGateu0t918bl30FnbE2m4vNLX+VWe/dpjlb+HugGYzW7uQXH98HPEYw==}
    engines: {node: '>=4'}

  has-flag@4.0.0:
    resolution: {integrity: sha512-EykJT/Q1KjTWctppgIAgfSO0tKVuZUjhgMr17kqTumMl6Afv3EISleU7qZUzoXDFTAHTDC4NOoG/ZxU3EvlMPQ==}
    engines: {node: '>=8'}

  has-symbols@1.1.0:
    resolution: {integrity: sha512-1cDNdwJ2Jaohmb3sg4OmKaMBwuC48sYni5HUw2DvsC8LjGTLK9h+eb1X6RyuOHe4hT0ULCW68iomhjUoKUqlPQ==}
    engines: {node: '>= 0.4'}

  has-tostringtag@1.0.2:
    resolution: {integrity: sha512-NqADB8VjPFLM2V0VvHUewwwsw0ZWBaIdgo+ieHtK3hasLz4qeCRjYcqfB6AQrBggRKppKF8L52/VqdVsO47Dlw==}
    engines: {node: '>= 0.4'}

  hasown@2.0.2:
    resolution: {integrity: sha512-0hJU9SCPvmMzIBdZFqNPXWa6dqh7WdH0cII9y+CyS8rG3nL48Bclra9HmKhVVUHyPWNH5Y7xDwAB7bfgSjkUMQ==}
    engines: {node: '>= 0.4'}

  html-escaper@2.0.2:
    resolution: {integrity: sha512-H2iMtd0I4Mt5eYiapRdIDjp+XzelXQ0tFE4JS7YFwFevXXMmOp9myNrUvCg0D6ws8iqkRPBfKHgbwig1SmlLfg==}

  http-errors@2.0.0:
    resolution: {integrity: sha512-FtwrG/euBzaEjYeRqOgly7G0qviiXoJWnvEH2Z1plBdXgbyjv34pHTSb9zoeHMyDy33+DWy5Wt9Wo+TURtOYSQ==}
    engines: {node: '>= 0.8'}

  https-proxy-agent@7.0.6:
    resolution: {integrity: sha512-vK9P5/iUfdl95AI+JVyUuIcVtd4ofvtrOr3HNtM2yxC9bnMbEdp3x01OhQNnjb8IJYi38VlTE3mBXwcfvywuSw==}
    engines: {node: '>= 14'}

  human-signals@2.1.0:
    resolution: {integrity: sha512-B4FFZ6q/T2jhhksgkbEW3HBvWIfDW85snkQgawt07S7J5QXTk6BkNV+0yAeZrM5QpMAdYlocGoljn0sJ/WQkFw==}
    engines: {node: '>=10.17.0'}

  iconv-lite@0.4.24:
    resolution: {integrity: sha512-v3MXnZAcvnywkTUEZomIActle7RXXeedOR31wwl7VlyoXO4Qi9arvSenNQWne1TcRwhCL1HwLI21bEqdpj8/rA==}
    engines: {node: '>=0.10.0'}

  iconv-lite@0.6.3:
    resolution: {integrity: sha512-4fCk79wshMdzMp2rH06qWrJE4iolqLhCUH+OiuIgU++RB0+94NlDL81atO7GX55uUKueo0txHNtvEyI6D7WdMw==}
    engines: {node: '>=0.10.0'}

  ignore-by-default@1.0.1:
    resolution: {integrity: sha512-Ius2VYcGNk7T90CppJqcIkS5ooHUZyIQK+ClZfMfMNFEF9VSE73Fq+906u/CWu92x4gzZMWOwfFYckPObzdEbA==}

  import-local@3.2.0:
    resolution: {integrity: sha512-2SPlun1JUPWoM6t3F0dw0FkCF/jWY8kttcY4f599GLTSjh2OCuuhdTkJQsEcZzBqbXZGKMK2OqW1oZsjtf/gQA==}
    engines: {node: '>=8'}
    hasBin: true

  imurmurhash@0.1.4:
    resolution: {integrity: sha512-JmXMZ6wuvDmLiHEml9ykzqO6lwFbof0GG4IkcGaENdCRDDmMVnny7s5HsIgHCbaq0w2MyPhDqkhTUgS2LU2PHA==}
    engines: {node: '>=0.8.19'}

  import-local@3.2.0:
    resolution: {integrity: sha512-2SPlun1JUPWoM6t3F0dw0FkCF/jWY8kttcY4f599GLTSjh2OCuuhdTkJQsEcZzBqbXZGKMK2OqW1oZsjtf/gQA==}
    engines: {node: '>=8'}
    hasBin: true

  imurmurhash@0.1.4:
    resolution: {integrity: sha512-JmXMZ6wuvDmLiHEml9ykzqO6lwFbof0GG4IkcGaENdCRDDmMVnny7s5HsIgHCbaq0w2MyPhDqkhTUgS2LU2PHA==}
    engines: {node: '>=0.8.19'}

  inflight@1.0.6:
    resolution: {integrity: sha512-k92I/b08q4wvFscXCLvqfsHCrjrF7yiXsQuIVvVE7N82W3+aqpzuUdBbfhWcy/FZR3/4IgflMgKLOsvPDrGCJA==}
    deprecated: This module is not supported, and leaks memory. Do not use it. Check out lru-cache if you want a good and tested way to coalesce async requests by a key value, which is much more comprehensive and powerful.

  inherits@2.0.4:
    resolution: {integrity: sha512-k/vGaX4/Yla3WzyMCvTQOXYeIHvqOKtnqBduzTHpzpQZzAskKMhZ2K+EnBiSM9zGSoIFeMpXKxa4dYeZIQqewQ==}

  install@0.13.0:
    resolution: {integrity: sha512-zDml/jzr2PKU9I8J/xyZBQn8rPCAY//UOYNmR01XwNwyfhEWObo2SWfSl1+0tm1u6PhxLwDnfsT/6jB7OUxqFA==}
    engines: {node: '>= 0.10'}

  ipaddr.js@1.9.1:
    resolution: {integrity: sha512-0KI/607xoxSToH7GjN1FfSbLoU0+btTicjsQSWQlh/hZykN8KpmMf7uYwPW3R+akZ6R/w18ZlXSHBYXiYUPO3g==}
    engines: {node: '>= 0.10'}

  is-arrayish@0.2.1:
    resolution: {integrity: sha512-zz06S8t0ozoDXMG+ube26zeCTNXcKIPJZJi8hBrF4idCLms4CG9QtK7qBl1boi5ODzFpjswb5JPmHCbMpjaYzg==}

  is-binary-path@2.1.0:
    resolution: {integrity: sha512-ZMERYes6pDydyuGidse7OsHxtbI7WVeUEozgR/g7rd0xUimYNlvZRE/K2MgZTjWy725IfelLeVcEM97mmtRGXw==}
    engines: {node: '>=8'}

  is-core-module@2.16.1:
    resolution: {integrity: sha512-UfoeMA6fIJ8wTYFEUjelnaGI67v6+N7qXJEvQuIGa99l4xsCruSYOVSQ0uPANn4dAzm8lkYPaKLrrijLq7x23w==}
    engines: {node: '>= 0.4'}

  is-extglob@2.1.1:
    resolution: {integrity: sha512-SbKbANkN603Vi4jEZv49LeVJMn4yGwsbzZworEoyEiutsN3nJYdbO36zfhGJ6QEDpOZIFkDtnq5JRxmvl3jsoQ==}
    engines: {node: '>=0.10.0'}

  is-fullwidth-code-point@3.0.0:
    resolution: {integrity: sha512-zymm5+u+sCsSWyD9qNaejV3DFvhCKclKdizYaJUuHA83RLjb7nSuGnddCHGv0hk+KY7BMAlsWeK4Ueg6EV6XQg==}
    engines: {node: '>=8'}

  is-generator-fn@2.1.0:
    resolution: {integrity: sha512-cTIB4yPYL/Grw0EaSzASzg6bBy9gqCofvWN8okThAYIxKJZC+udlRAmGbM0XLeniEJSs8uEgHPGuHSe1XsOLSQ==}
    engines: {node: '>=6'}

  is-glob@4.0.3:
    resolution: {integrity: sha512-xelSayHH36ZgE7ZWhli7pW34hNbNl8Ojv5KVmkJD4hBdD3th8Tfk9vYasLM+mXWOZhFkgZfxhLSnrwRr4elSSg==}
    engines: {node: '>=0.10.0'}

  is-number@7.0.0:
    resolution: {integrity: sha512-41Cifkg6e8TylSpdtTpeLVMqvSBEVzTttHvERD741+pnZ8ANv0004MRL43QKPDlK9cGvNp6NZWZUBlbGXYxxng==}
    engines: {node: '>=0.12.0'}

  is-promise@4.0.0:
    resolution: {integrity: sha512-hvpoI6korhJMnej285dSg6nu1+e6uxs7zG3BYAm5byqDsgJNWwxzM6z6iZiAgQR4TJ30JmBTOwqZUw3WlyH3AQ==}

  is-stream@2.0.1:
    resolution: {integrity: sha512-hFoiJiTl63nn+kstHGBtewWSKnQLpyb155KHheA1l39uvtO9nWIop1p3udqPcUd/xbF1VLMO4n7OI6p7RbngDg==}
    engines: {node: '>=8'}

  isexe@2.0.0:
    resolution: {integrity: sha512-RHxMLp9lnKHGHRng9QFhRCMbYAcVpn69smSGcq3f36xjgVVWThj4qqLbTLlq7Ssj8B+fIQ1EuCEGI2lKsyQeIw==}

  isomorphic.js@0.2.5:
    resolution: {integrity: sha512-PIeMbHqMt4DnUP3MA/Flc0HElYjMXArsw1qwJZcm9sqR8mq3l8NYizFMty0pWwE/tzIGH3EKK5+jes5mAr85yw==}

  isows@1.0.7:
    resolution: {integrity: sha512-I1fSfDCZL5P0v33sVqeTDSpcstAg/N+wF5HS033mogOVIp4B+oHC7oOCsA3axAbBSGTJ8QubbNmnIRN/h8U7hg==}
    peerDependencies:
      ws: '*'

  istanbul-lib-coverage@3.2.2:
    resolution: {integrity: sha512-O8dpsF+r0WV/8MNRKfnmrtCWhuKjxrq2w+jpzBL5UZKTi2LeVWnWOmWRxFlesJONmc+wLAGvKQZEOanko0LFTg==}
    engines: {node: '>=8'}

  istanbul-lib-instrument@5.2.1:
    resolution: {integrity: sha512-pzqtp31nLv/XFOzXGuvhCb8qhjmTVo5vjVk19XE4CRlSWz0KoeJ3bw9XsA7nOp9YBf4qHjwBxkDzKcME/J29Yg==}
    engines: {node: '>=8'}

  istanbul-lib-instrument@6.0.3:
    resolution: {integrity: sha512-Vtgk7L/R2JHyyGW07spoFlB8/lpjiOLTjMdms6AFMraYt3BaJauod/NGrfnVG/y4Ix1JEuMRPDPEj2ua+zz1/Q==}
    engines: {node: '>=10'}

  istanbul-lib-report@3.0.1:
    resolution: {integrity: sha512-GCfE1mtsHGOELCU8e/Z7YWzpmybrx/+dSTfLrvY8qRmaY6zXTKWn6WQIjaAFw069icm6GVMNkgu0NzI4iPZUNw==}
    engines: {node: '>=10'}

  istanbul-lib-source-maps@4.0.1:
    resolution: {integrity: sha512-n3s8EwkdFIJCG3BPKBYvskgXGoy88ARzvegkitk60NxRdwltLOTaH7CUiMRXvwYorl0Q712iEjcWB+fK/MrWVw==}
    engines: {node: '>=10'}

  istanbul-reports@3.2.0:
    resolution: {integrity: sha512-HGYWWS/ehqTV3xN10i23tkPkpH46MLCIMFNCaaKNavAXTF1RkqxawEPtnjnGZ6XKSInBKkiOA5BKS+aZiY3AvA==}
    engines: {node: '>=8'}

  jest-changed-files@29.7.0:
    resolution: {integrity: sha512-fEArFiwf1BpQ+4bXSprcDc3/x4HSzL4al2tozwVpDFpsxALjLYdyiIK4e5Vz66GQJIbXJ82+35PtysofptNX2w==}
    engines: {node: ^14.15.0 || ^16.10.0 || >=18.0.0}

  jest-circus@29.7.0:
    resolution: {integrity: sha512-3E1nCMgipcTkCocFwM90XXQab9bS+GMsjdpmPrlelaxwD93Ad8iVEjX/vvHPdLPnFf+L40u+5+iutRdA1N9myw==}
    engines: {node: ^14.15.0 || ^16.10.0 || >=18.0.0}

  jest-cli@29.7.0:
    resolution: {integrity: sha512-OVVobw2IubN/GSYsxETi+gOe7Ka59EFMR/twOU3Jb2GnKKeMGJB5SGUUrEz3SFVmJASUdZUzy83sLNNQ2gZslg==}
    engines: {node: ^14.15.0 || ^16.10.0 || >=18.0.0}
    hasBin: true
    peerDependencies:
      node-notifier: ^8.0.1 || ^9.0.0 || ^10.0.0
    peerDependenciesMeta:
      node-notifier:
        optional: true

  jest-config@29.7.0:
    resolution: {integrity: sha512-uXbpfeQ7R6TZBqI3/TxCU4q4ttk3u0PJeC+E0zbfSoSjq6bJ7buBPxzQPL0ifrkY4DNu4JUdk0ImlBUYi840eQ==}
    engines: {node: ^14.15.0 || ^16.10.0 || >=18.0.0}
    peerDependencies:
      '@types/node': '*'
      ts-node: '>=9.0.0'
    peerDependenciesMeta:
      '@types/node':
        optional: true
      ts-node:
        optional: true

  jest-diff@29.7.0:
    resolution: {integrity: sha512-LMIgiIrhigmPrs03JHpxUh2yISK3vLFPkAodPeo0+BuF7wA2FoQbkEg1u8gBYBThncu7e1oEDUfIXVuTqLRUjw==}
    engines: {node: ^14.15.0 || ^16.10.0 || >=18.0.0}

  jest-docblock@29.7.0:
    resolution: {integrity: sha512-q617Auw3A612guyaFgsbFeYpNP5t2aoUNLwBUbc/0kD1R4t9ixDbyFTHd1nok4epoVFpr7PmeWHrhvuV3XaJ4g==}
    engines: {node: ^14.15.0 || ^16.10.0 || >=18.0.0}

  jest-each@29.7.0:
    resolution: {integrity: sha512-gns+Er14+ZrEoC5fhOfYCY1LOHHr0TI+rQUHZS8Ttw2l7gl+80eHc/gFf2Ktkw0+SIACDTeWvpFcv3B04VembQ==}
    engines: {node: ^14.15.0 || ^16.10.0 || >=18.0.0}

  jest-environment-node@29.7.0:
    resolution: {integrity: sha512-DOSwCRqXirTOyheM+4d5YZOrWcdu0LNZ87ewUoywbcb2XR4wKgqiG8vNeYwhjFMbEkfju7wx2GYH0P2gevGvFw==}
    engines: {node: ^14.15.0 || ^16.10.0 || >=18.0.0}

  jest-get-type@29.6.3:
    resolution: {integrity: sha512-zrteXnqYxfQh7l5FHyL38jL39di8H8rHoecLH3JNxH3BwOrBsNeabdap5e0I23lD4HHI8W5VFBZqG4Eaq5LNcw==}
    engines: {node: ^14.15.0 || ^16.10.0 || >=18.0.0}

  jest-haste-map@29.7.0:
    resolution: {integrity: sha512-fP8u2pyfqx0K1rGn1R9pyE0/KTn+G7PxktWidOBTqFPLYX0b9ksaMFkhK5vrS3DVun09pckLdlx90QthlW7AmA==}
    engines: {node: ^14.15.0 || ^16.10.0 || >=18.0.0}

  jest-leak-detector@29.7.0:
    resolution: {integrity: sha512-kYA8IJcSYtST2BY9I+SMC32nDpBT3J2NvWJx8+JCuCdl/CR1I4EKUJROiP8XtCcxqgTTBGJNdbB1A8XRKbTetw==}
    engines: {node: ^14.15.0 || ^16.10.0 || >=18.0.0}

  jest-matcher-utils@29.7.0:
    resolution: {integrity: sha512-sBkD+Xi9DtcChsI3L3u0+N0opgPYnCRPtGcQYrgXmR+hmt/fYfWAL0xRXYU8eWOdfuLgBe0YCW3AFtnRLagq/g==}
    engines: {node: ^14.15.0 || ^16.10.0 || >=18.0.0}

  jest-message-util@29.7.0:
    resolution: {integrity: sha512-GBEV4GRADeP+qtB2+6u61stea8mGcOT4mCtrYISZwfu9/ISHFJ/5zOMXYbpBE9RsS5+Gb63DW4FgmnKJ79Kf6w==}
    engines: {node: ^14.15.0 || ^16.10.0 || >=18.0.0}

  jest-mock@29.7.0:
    resolution: {integrity: sha512-ITOMZn+UkYS4ZFh83xYAOzWStloNzJFO2s8DWrE4lhtGD+AorgnbkiKERe4wQVBydIGPx059g6riW5Btp6Llnw==}
    engines: {node: ^14.15.0 || ^16.10.0 || >=18.0.0}

  jest-pnp-resolver@1.2.3:
    resolution: {integrity: sha512-+3NpwQEnRoIBtx4fyhblQDPgJI0H1IEIkX7ShLUjPGA7TtUTvI1oiKi3SR4oBR0hQhQR80l4WAe5RrXBwWMA8w==}
    engines: {node: '>=6'}
    peerDependencies:
      jest-resolve: '*'
    peerDependenciesMeta:
      jest-resolve:
        optional: true

  jest-regex-util@29.6.3:
    resolution: {integrity: sha512-KJJBsRCyyLNWCNBOvZyRDnAIfUiRJ8v+hOBQYGn8gDyF3UegwiP4gwRR3/SDa42g1YbVycTidUF3rKjyLFDWbg==}
    engines: {node: ^14.15.0 || ^16.10.0 || >=18.0.0}

  jest-resolve-dependencies@29.7.0:
    resolution: {integrity: sha512-un0zD/6qxJ+S0et7WxeI3H5XSe9lTBBR7bOHCHXkKR6luG5mwDDlIzVQ0V5cZCuoTgEdcdwzTghYkTWfubi+nA==}
    engines: {node: ^14.15.0 || ^16.10.0 || >=18.0.0}

  jest-resolve@29.7.0:
    resolution: {integrity: sha512-IOVhZSrg+UvVAshDSDtHyFCCBUl/Q3AAJv8iZ6ZjnZ74xzvwuzLXid9IIIPgTnY62SJjfuupMKZsZQRsCvxEgA==}
    engines: {node: ^14.15.0 || ^16.10.0 || >=18.0.0}

  jest-runner@29.7.0:
    resolution: {integrity: sha512-fsc4N6cPCAahybGBfTRcq5wFR6fpLznMg47sY5aDpsoejOcVYFb07AHuSnR0liMcPTgBsA3ZJL6kFOjPdoNipQ==}
    engines: {node: ^14.15.0 || ^16.10.0 || >=18.0.0}

  jest-runtime@29.7.0:
    resolution: {integrity: sha512-gUnLjgwdGqW7B4LvOIkbKs9WGbn+QLqRQQ9juC6HndeDiezIwhDP+mhMwHWCEcfQ5RUXa6OPnFF8BJh5xegwwQ==}
    engines: {node: ^14.15.0 || ^16.10.0 || >=18.0.0}

  jest-snapshot@29.7.0:
    resolution: {integrity: sha512-Rm0BMWtxBcioHr1/OX5YCP8Uov4riHvKPknOGs804Zg9JGZgmIBkbtlxJC/7Z4msKYVbIJtfU+tKb8xlYNfdkw==}
    engines: {node: ^14.15.0 || ^16.10.0 || >=18.0.0}

  jest-util@29.7.0:
    resolution: {integrity: sha512-z6EbKajIpqGKU56y5KBUgy1dt1ihhQJgWzUlZHArA/+X2ad7Cb5iF+AK1EWVL/Bo7Rz9uurpqw6SiBCefUbCGA==}
    engines: {node: ^14.15.0 || ^16.10.0 || >=18.0.0}

  jest-validate@29.7.0:
    resolution: {integrity: sha512-ZB7wHqaRGVw/9hST/OuFUReG7M8vKeq0/J2egIGLdvjHCmYqGARhzXmtgi+gVeZ5uXFF219aOc3Ls2yLg27tkw==}
    engines: {node: ^14.15.0 || ^16.10.0 || >=18.0.0}

  jest-watcher@29.7.0:
    resolution: {integrity: sha512-49Fg7WXkU3Vl2h6LbLtMQ/HyB6rXSIX7SqvBLQmssRBGN9I0PNvPmAmCWSOY6SOvrjhI/F7/bGAv9RtnsPA03g==}
    engines: {node: ^14.15.0 || ^16.10.0 || >=18.0.0}

  jest-worker@29.7.0:
    resolution: {integrity: sha512-eIz2msL/EzL9UFTFFx7jBTkeZfku0yUAyZZZmJ93H2TYEiroIx2PQjEXcwYtYl8zXCxb+PAmA2hLIt/6ZEkPHw==}
    engines: {node: ^14.15.0 || ^16.10.0 || >=18.0.0}

  jest@29.7.0:
    resolution: {integrity: sha512-NIy3oAFp9shda19hy4HK0HRTWKtPJmGdnvywu01nOqNC2vZg+Z+fvJDxpMQA88eb2I9EcafcdjYgsDthnYTvGw==}
    engines: {node: ^14.15.0 || ^16.10.0 || >=18.0.0}
    hasBin: true
    peerDependencies:
      node-notifier: ^8.0.1 || ^9.0.0 || ^10.0.0
    peerDependenciesMeta:
      node-notifier:
        optional: true

  js-tokens@4.0.0:
    resolution: {integrity: sha512-RdJUflcE3cUzKiMqQgsCu06FPu9UdIJO0beYbPhHN4k6apgJtifcoCtT9bcxOpYBtpD2kCM6Sbzg4CausW/PKQ==}

  js-yaml@3.14.1:
    resolution: {integrity: sha512-okMH7OXXJ7YrN9Ok3/SXrnu4iX9yOk+25nqX4imS2npuvTYDmo/QEZoqwZkYaIDk3jVvBOTOIEgEhaLOynBS9g==}
    hasBin: true

  js-yaml@4.1.0:
    resolution: {integrity: sha512-wpxZs9NoxZaJESJGIZTyDEaYpl0FKSA+FB9aJiyemKhMwkxQg63h4T1KJgUGHpTqPDNRcmmYLugrRjJlBtWvRA==}
    hasBin: true

  jsesc@3.1.0:
    resolution: {integrity: sha512-/sM3dO2FOzXjKQhJuo0Q173wf2KOo8t4I8vHy6lF9poUp7bKT0/NHE8fPX23PwfhnykfqnC2xRxOnVw5XuGIaA==}
    engines: {node: '>=6'}
    hasBin: true

  json-bigint@1.0.0:
    resolution: {integrity: sha512-SiPv/8VpZuWbvLSMtTDU8hEfrZWg/mH/nV/b4o0CYbSxu1UIQPLdwKOCIyLQX+VIPO5vrLX3i8qtqFyhdPSUSQ==}

  json-parse-even-better-errors@2.3.1:
    resolution: {integrity: sha512-xyFwyhro/JEof6Ghe2iz2NcXoj2sloNsWr/XsERDK/oiPCfaNhl5ONfp+jQdAZRQQ0IJWNzH9zIZF7li91kh2w==}

  json5@2.2.3:
    resolution: {integrity: sha512-XmOWe7eyHYH14cLdVPoyg+GOH3rYX++KpzrylJwSW98t3Nk+U8XOl8FWKOgwtzdb8lXGf6zYwDUzeHMWfxasyg==}
    engines: {node: '>=6'}
    hasBin: true

  jsonwebtoken@9.0.2:
    resolution: {integrity: sha512-PRp66vJ865SSqOlgqS8hujT5U4AOgMfhrwYIuIhfKaoSCZcirrmASQr8CX7cUg+RMih+hgznrjp99o+W4pJLHQ==}
    engines: {node: '>=12', npm: '>=6'}

  jwa@1.4.2:
    resolution: {integrity: sha512-eeH5JO+21J78qMvTIDdBXidBd6nG2kZjg5Ohz/1fpa28Z4CcsWUzJ1ZZyFq/3z3N17aZy+ZuBoHljASbL1WfOw==}

  jwa@2.0.1:
    resolution: {integrity: sha512-hRF04fqJIP8Abbkq5NKGN0Bbr3JxlQ+qhZufXVr0DvujKy93ZCbXZMHDL4EOtodSbCWxOqR8MS1tXA5hwqCXDg==}

  jws@3.2.2:
    resolution: {integrity: sha512-YHlZCB6lMTllWDtSPHz/ZXTsi8S00usEV6v1tjq8tOUZzw7DpSDWVXjXDre6ed1w/pd495ODpHZYSdkRTsa0HA==}

  jws@4.0.0:
    resolution: {integrity: sha512-KDncfTmOZoOMTFG4mBlG0qUIOlc03fmzH+ru6RgYVZhPkyiy/92Owlt/8UEN+a4TXR1FQetfIpJE8ApdvdVxTg==}

  kleur@3.0.3:
    resolution: {integrity: sha512-eTIzlVOSUR+JxdDFepEYcBMtZ9Qqdef+rnzWdRZuMbOywu5tO2w2N7rqjoANZ5k9vywhL6Br1VRjUIgTQx4E8w==}
    engines: {node: '>=6'}

  level-codec@9.0.2:
    resolution: {integrity: sha512-UyIwNb1lJBChJnGfjmO0OR+ezh2iVu1Kas3nvBS/BzGnx79dv6g7unpKIDNPMhfdTEGoc7mC8uAu51XEtX+FHQ==}
    engines: {node: '>=6'}
    deprecated: Superseded by level-transcoder (https://github.com/Level/community#faq)

  level-concat-iterator@2.0.1:
    resolution: {integrity: sha512-OTKKOqeav2QWcERMJR7IS9CUo1sHnke2C0gkSmcR7QuEtFNLLzHQAvnMw8ykvEcv0Qtkg0p7FOwP1v9e5Smdcw==}
    engines: {node: '>=6'}
    deprecated: Superseded by abstract-level (https://github.com/Level/community#faq)

  level-errors@2.0.1:
    resolution: {integrity: sha512-UVprBJXite4gPS+3VznfgDSU8PTRuVX0NXwoWW50KLxd2yw4Y1t2JUR5In1itQnudZqRMT9DlAM3Q//9NCjCFw==}
    engines: {node: '>=6'}
    deprecated: Superseded by abstract-level (https://github.com/Level/community#faq)

  level-iterator-stream@4.0.2:
    resolution: {integrity: sha512-ZSthfEqzGSOMWoUGhTXdX9jv26d32XJuHz/5YnuHZzH6wldfWMOVwI9TBtKcya4BKTyTt3XVA0A3cF3q5CY30Q==}
  kleur@3.0.3:
    resolution: {integrity: sha512-eTIzlVOSUR+JxdDFepEYcBMtZ9Qqdef+rnzWdRZuMbOywu5tO2w2N7rqjoANZ5k9vywhL6Br1VRjUIgTQx4E8w==}
    engines: {node: '>=6'}

  leven@3.1.0:
    resolution: {integrity: sha512-qsda+H8jTaUaN/x5vzW2rzc+8Rw4TAQ/4KjB46IwK5VH+IlVeeeje/EoZRpiXvIqjFgK84QffqPztGI3VBLG1A==}
    engines: {node: '>=6'}

  leven@3.1.0:
    resolution: {integrity: sha512-qsda+H8jTaUaN/x5vzW2rzc+8Rw4TAQ/4KjB46IwK5VH+IlVeeeje/EoZRpiXvIqjFgK84QffqPztGI3VBLG1A==}
    engines: {node: '>=6'}

  lib0@0.2.114:
    resolution: {integrity: sha512-gcxmNFzA4hv8UYi8j43uPlQ7CGcyMJ2KQb5kZASw6SnAKAf10hK12i2fjrS3Cl/ugZa5Ui6WwIu1/6MIXiHttQ==}
    engines: {node: '>=16'}
    hasBin: true

  lines-and-columns@1.2.4:
    resolution: {integrity: sha512-7ylylesZQ/PV29jhEDl3Ufjo6ZX7gCqJr5F7PKrqc93v7fzSymt1BpwEU8nAUXs8qzzvqhbjhK5QZg6Mt/HkBg==}

  locate-path@5.0.0:
    resolution: {integrity: sha512-t7hw9pI+WvuwNJXwk5zVHpyhIqzg2qTlklJOf0mVxGSbe3Fp2VieZcduNYjaLDoy6p9uGpQEGWG87WpMKlNq8g==}
    engines: {node: '>=8'}

  lodash.debounce@4.0.8:
    resolution: {integrity: sha512-FT1yDzDYEoYWhnSGnpE/4Kj1fLZkDFyqRb7fNt6FdYOSxlUWAtp42Eh6Wb0rGIv/m9Bgo7x4GhQbm5Ys4SG5ow==}

  lodash.get@4.4.2:
    resolution: {integrity: sha512-z+Uw/vLuy6gQe8cfaFWD7p0wVv8fJl3mbzXh33RS+0oW2wvUqiRXiQ69gLWSLpgB5/6sU+r6BlQR0MBILadqTQ==}
    deprecated: This package is deprecated. Use the optional chaining (?.) operator instead.

  lodash.includes@4.3.0:
    resolution: {integrity: sha512-W3Bx6mdkRTGtlJISOvVD/lbqjTlPPUDTMnlXZFnVwi9NKJ6tiAk6LVdlhZMm17VZisqhKcgzpO5Wz91PCt5b0w==}

  lodash.isboolean@3.0.3:
    resolution: {integrity: sha512-Bz5mupy2SVbPHURB98VAcw+aHh4vRV5IPNhILUCsOzRmsTmSQ17jIuqopAentWoehktxGd9e/hbIXq980/1QJg==}

  lodash.isequal@4.5.0:
    resolution: {integrity: sha512-pDo3lu8Jhfjqls6GkMgpahsF9kCyayhgykjyLMNFTKWrpVdAQtYyB4muAMWozBB4ig/dtWAmsMxLEI8wuz+DYQ==}
    deprecated: This package is deprecated. Use require('node:util').isDeepStrictEqual instead.

  lodash.isinteger@4.0.4:
    resolution: {integrity: sha512-DBwtEWN2caHQ9/imiNeEA5ys1JoRtRfY3d7V9wkqtbycnAmTvRRmbHKDV4a0EYc678/dia0jrte4tjYwVBaZUA==}

  lodash.isnumber@3.0.3:
    resolution: {integrity: sha512-QYqzpfwO3/CWf3XP+Z+tkQsfaLL/EnUlXWVkIk5FUPc4sBdTehEqZONuyRt2P67PXAk+NXmTBcc97zw9t1FQrw==}

  lodash.isplainobject@4.0.6:
    resolution: {integrity: sha512-oSXzaWypCMHkPC3NvBEaPHf0KsA5mvPrOPgQWDsbg8n7orZ290M0BmC/jgRZ4vcJ6DTAhjrsSYgdsW/F+MFOBA==}

  lodash.isstring@4.0.1:
    resolution: {integrity: sha512-0wJxfxH1wgO3GrbuP+dTTk7op+6L41QCXbGINEmD+ny/G/eCqGzxyCsh7159S+mgDDcoarnBw6PC1PS5+wUGgw==}

  lodash.memoize@4.1.2:
    resolution: {integrity: sha512-t7j+NzmgnQzTAYXcsHYLgimltOV1MXHtlOWf6GjL9Kj8GK5FInw5JotxvbOs+IvV1/Dzo04/fCGfLVs7aXb4Ag==}

  lodash.mergewith@4.6.2:
    resolution: {integrity: sha512-GK3g5RPZWTRSeLSpgP8Xhra+pnjBC56q9FZYe1d5RN3TJ35dbkGy3YqBSMbyCrlbi+CM9Z3Jk5yTL7RCsqboyQ==}

  lodash.once@4.1.1:
    resolution: {integrity: sha512-Sb487aTOCr9drQVL8pIxOzVhafOjZN9UU54hiN8PU3uAiSV7lx1yYNpbNmex2PK6dSJoNTSJUUswT651yww3Mg==}

  lru-cache@5.1.1:
    resolution: {integrity: sha512-KpNARQA3Iwv+jTA0utUVVbrh+Jlrr1Fv0e56GGzAFOXN7dk/FviaDW8LHmK52DlcH4WP2n6gI8vN1aesBFgo9w==}

  ltgt@2.2.1:
    resolution: {integrity: sha512-AI2r85+4MquTw9ZYqabu4nMwy9Oftlfa/e/52t9IjtfG+mGBbTNdAoZ3RQKLHR6r0wQnwZnPIEh/Ya6XTWAKNA==}
  make-dir@4.0.0:
    resolution: {integrity: sha512-hXdUTZYIVOt1Ex//jAQi+wTZZpUpwBj/0QsOzqegb3rGMMeJiSEu5xLHnYfBrRV4RH2+OCSOO95Is/7x1WJ4bw==}
    engines: {node: '>=10'}

  make-dir@4.0.0:
    resolution: {integrity: sha512-hXdUTZYIVOt1Ex//jAQi+wTZZpUpwBj/0QsOzqegb3rGMMeJiSEu5xLHnYfBrRV4RH2+OCSOO95Is/7x1WJ4bw==}
    engines: {node: '>=10'}

  make-error@1.3.6:
    resolution: {integrity: sha512-s8UhlNe7vPKomQhC1qFelMokr/Sc3AgNbso3n74mVPA5LTZwkB9NlXf4XPamLxJE8h0gh73rM94xvwRT2CVInw==}

  makeerror@1.0.12:
    resolution: {integrity: sha512-JmqCvUhmt43madlpFzG4BQzG2Z3m6tvQDNKdClZnO3VbIudJYmxsT0FNJMeiB2+JTSlTQTSbU8QdesVmwJcmLg==}

  math-intrinsics@1.1.0:
    resolution: {integrity: sha512-/IXtbwEk5HTPyEwyKX6hGkYXxM9nbj64B+ilVJnC/R6B0pH5G4V3b0pVbL7DBj4tkhBAppbQUlf6F6Xl9LHu1g==}
    engines: {node: '>= 0.4'}

  media-typer@0.3.0:
    resolution: {integrity: sha512-dq+qelQ9akHpcOl/gUVRTxVIOkAJ1wR3QAvb4RsVjS8oVoFjDGTc679wJYmUmknUF5HwMLOgb5O+a3KxfWapPQ==}
    engines: {node: '>= 0.6'}

  media-typer@1.1.0:
    resolution: {integrity: sha512-aisnrDP4GNe06UcKFnV5bfMNPBUw4jsLGaWwWfnH3v02GnBuXX2MCVn5RbrWo0j3pczUilYblq7fQ7Nw2t5XKw==}
    engines: {node: '>= 0.8'}

  merge-descriptors@1.0.3:
    resolution: {integrity: sha512-gaNvAS7TZ897/rVaZ0nMtAyxNyi/pdbjbAwUpFQpN70GqnVfOiXpeUUMKRBmzXaSQ8DdTX4/0ms62r2K+hE6mQ==}

  merge-descriptors@2.0.0:
    resolution: {integrity: sha512-Snk314V5ayFLhp3fkUREub6WtjBfPdCPY1Ln8/8munuLuiYhsABgBVWsozAG+MWMbVEvcdcpbi9R7ww22l9Q3g==}
    engines: {node: '>=18'}

  merge-stream@2.0.0:
    resolution: {integrity: sha512-abv/qOcuPfk3URPfDzmZU1LKmuw8kT+0nIHvKrKgFrwifol/doWcdA4ZqsWQ8ENrFKkd67Mfpo/LovbIUsbt3w==}

  methods@1.1.2:
    resolution: {integrity: sha512-iclAHeNqNm68zFtnZ0e+1L2yUIdvzNoauKU4WBA3VvH/vPFieF7qfRlwUZU+DA9P9bPXIS90ulxoUoCH23sV2w==}
    engines: {node: '>= 0.6'}

  micromatch@4.0.8:
    resolution: {integrity: sha512-PXwfBhYu0hBCPw8Dn0E+WDYb7af3dSLVWKi3HGv84IdF4TyFoC0ysxFd0Goxw7nSv4T/PzEJQxsYsEiFCKo2BA==}
    engines: {node: '>=8.6'}

  mime-db@1.52.0:
    resolution: {integrity: sha512-sPU4uV7dYlvtWJxwwxHD0PuihVNiE7TyAbQ5SWxDCB9mUYvOgroQOwYQQOKPJ8CIbE+1ETVlOoK1UC2nU3gYvg==}
    engines: {node: '>= 0.6'}

  mime-db@1.54.0:
    resolution: {integrity: sha512-aU5EJuIN2WDemCcAp2vFBfp/m4EAhWJnUNSSw0ixs7/kXbd6Pg64EmwJkNdFhB8aWt1sH2CTXrLxo/iAGV3oPQ==}
    engines: {node: '>= 0.6'}

  mime-types@2.1.35:
    resolution: {integrity: sha512-ZDY+bPm5zTTF+YpCrAU9nK0UgICYPT0QtT1NZWFv4s++TNkcgVaT0g6+4R2uI4MjQjzysHB1zxuWL50hzaeXiw==}
    engines: {node: '>= 0.6'}

  mime-types@3.0.1:
    resolution: {integrity: sha512-xRc4oEhT6eaBpU1XF7AjpOFD+xQmXNB5OVKwp4tqCuBpHLS/ZbBDrc07mYTDqVMg6PfxUjjNp85O6Cd2Z/5HWA==}
    engines: {node: '>= 0.6'}

  mime@1.6.0:
    resolution: {integrity: sha512-x0Vn8spI+wuJ1O6S7gnbaQg8Pxh4NNHb7KSINmEWKiPE4RKOplvijn+NkmYmmRgP68mc70j2EbeTFRsrswaQeg==}
    engines: {node: '>=4'}
    hasBin: true

  mime@2.6.0:
    resolution: {integrity: sha512-USPkMeET31rOMiarsBNIHZKLGgvKc/LrjofAnBlOttf5ajRvqiRA8QsenbcooctK6d6Ts6aqZXBA+XbkKthiQg==}
    engines: {node: '>=4.0.0'}
    hasBin: true

<<<<<<< HEAD
  mime@4.0.7:
    resolution: {integrity: sha512-2OfDPL+e03E0LrXaGYOtTFIYhiuzep94NSsuhrNULq+stylcJedcHdzHtz0atMUuGwJfFYs0YL5xeC/Ca2x0eQ==}
=======
  mime@4.1.0:
    resolution: {integrity: sha512-X5ju04+cAzsojXKes0B/S4tcYtFAJ6tTMuSPBEn9CPGlrWr8Fiw7qYeLT0XyH80HSoAoqWCaz+MWKh22P7G1cw==}
>>>>>>> d9a79ac3
    engines: {node: '>=16'}
    hasBin: true

  mimic-fn@2.1.0:
    resolution: {integrity: sha512-OqbOk5oEQeAZ8WXWydlu9HJjz9WVdEIvamMCcXmuqUYjTknH/sqsWvhQ3vgwKFRR1HpjvNBKQ37nbJgYzGqGcg==}
    engines: {node: '>=6'}

  minimatch@3.1.2:
    resolution: {integrity: sha512-J7p63hRiAjw1NDEww1W7i37+ByIrOWO5XQQAzZ3VOcL0PNybwpfmV/N05zFAzwQ9USyEcX6t3UO+K5aqBQOIHw==}

  minimist@1.2.8:
    resolution: {integrity: sha512-2yyAR8qBkN3YuheJanUpWC5U3bb5osDywNB8RzDVlDwDHbocAJveqqj1u8+SVD7jkWT4yvsHCpWqqWqAxb0zCA==}

  ms@2.0.0:
    resolution: {integrity: sha512-Tpp60P6IUJDTuOq/5Z8cdskzJujfwqfOTkrwIwj7IRISpnkJnT6SyJ4PCPnGMoFjC9ddhal5KVIYtAt97ix05A==}

  ms@2.1.3:
    resolution: {integrity: sha512-6FlzubTLZG3J2a/NVCAleEhjzq5oxgHyaCU9yYXvcLsvoVaHJq/s5xXI6/XXP6tz7R9xAOtHnSO/tXtF3WRTlA==}

  natural-compare@1.4.0:
    resolution: {integrity: sha512-OWND8ei3VtNC9h7V60qff3SVobHr996CTwgxubgyQYEpg290h9J0buyECNNJexkFm5sOajh5G116RYA1c8ZMSw==}

  natural-compare@1.4.0:
    resolution: {integrity: sha512-OWND8ei3VtNC9h7V60qff3SVobHr996CTwgxubgyQYEpg290h9J0buyECNNJexkFm5sOajh5G116RYA1c8ZMSw==}

  negotiator@0.6.3:
    resolution: {integrity: sha512-+EUsqGPLsM+j/zdChZjsnX51g4XrHFOIXwfnCVPGlQk/k5giakcKsuxCObBRu6DSm9opw/O6slWbJdghQM4bBg==}
    engines: {node: '>= 0.6'}

  negotiator@1.0.0:
    resolution: {integrity: sha512-8Ofs/AUQh8MaEcrlq5xOX0CQ9ypTF5dl78mjlMNfOK08fzpgTHQRQPBxcPlEtIw0yRpws+Zo/3r+5WRby7u3Gg==}
    engines: {node: '>= 0.6'}

  neo-async@2.6.2:
    resolution: {integrity: sha512-Yd3UES5mWCSqR+qNT93S3UoYUkqAZ9lLg8a7g9rimsWmYGK8cVToA4/sF3RrshdyV3sAGMXVUmpMYOw+dLpOuw==}

  node-fetch@2.7.0:
    resolution: {integrity: sha512-c4FRfUm/dbcWZ7U+1Wq0AwCyFL+3nt2bEw05wfxSz+DWpWsitgmSgYmy2dQdWyKC1694ELPqMs/YzUSNozLt8A==}
    engines: {node: 4.x || >=6.0.0}
    peerDependencies:
      encoding: ^0.1.0
    peerDependenciesMeta:
      encoding:
        optional: true

<<<<<<< HEAD
  node-gyp-build@4.1.1:
    resolution: {integrity: sha512-dSq1xmcPDKPZ2EED2S6zw/b9NKsqzXRE6dVr8TVQnI3FJOTteUMuqF3Qqs6LZg+mLGYJWqQzMbIjMtJqTv87nQ==}
    hasBin: true
  node-int64@0.4.0:
    resolution: {integrity: sha512-O5lz91xSOeoXP6DulyHfllpq+Eg00MWitZIbtPfoSEvqIHdl5gfcY6hYzDWnj0qD5tz52PI08u9qUvSVeUBeHw==}

  node-releases@2.0.21:
    resolution: {integrity: sha512-5b0pgg78U3hwXkCM8Z9b2FJdPZlr9Psr9V2gQPESdGHqbntyFJKFW4r5TeWGFzafGY3hzs1JC62VEQMbl1JFkw==}

=======
>>>>>>> d9a79ac3
  node-int64@0.4.0:
    resolution: {integrity: sha512-O5lz91xSOeoXP6DulyHfllpq+Eg00MWitZIbtPfoSEvqIHdl5gfcY6hYzDWnj0qD5tz52PI08u9qUvSVeUBeHw==}

  node-releases@2.0.21:
    resolution: {integrity: sha512-5b0pgg78U3hwXkCM8Z9b2FJdPZlr9Psr9V2gQPESdGHqbntyFJKFW4r5TeWGFzafGY3hzs1JC62VEQMbl1JFkw==}

  nodemon@3.1.10:
    resolution: {integrity: sha512-WDjw3pJ0/0jMFmyNDp3gvY2YizjLmmOUQo6DEBY+JgdvW/yQ9mEeSw6H5ythl5Ny2ytb7f9C2nIbjSxMNzbJXw==}
    engines: {node: '>=10'}
    hasBin: true

  normalize-path@3.0.0:
    resolution: {integrity: sha512-6eZs5Ls3WtCisHWp9S2GUy8dqkpGi4BVSz3GaqiE6ezub0512ESztXUwUB6C6IKbQkY2Pnb/mD4WYojCRwcwLA==}
    engines: {node: '>=0.10.0'}

  npm-run-path@4.0.1:
    resolution: {integrity: sha512-S48WzZW777zhNIrn7gxOlISNAqi9ZC/uQFnRdbeIHhZhCA6UqpkOT8T1G7BvfdgP4Er8gF4sUbaS0i7QvIfCWw==}
    engines: {node: '>=8'}

  object-assign@4.1.1:
    resolution: {integrity: sha512-rJgTQnkUnH1sFw8yT6VSU3zD3sWmu6sZhIseY8VX+GRu3P6F7Fu+JNDoXfklElbLJSnc3FUQHVe4cU5hj+BcUg==}
    engines: {node: '>=0.10.0'}

  object-inspect@1.13.4:
    resolution: {integrity: sha512-W67iLl4J2EXEGTbfeHCffrjDfitvLANg0UlX3wFUUSTx92KXRFegMHUVgSqE+wvhAbi4WqjGg9czysTV2Epbew==}
    engines: {node: '>= 0.4'}

  on-finished@2.4.1:
    resolution: {integrity: sha512-oVlzkg3ENAhCk2zdv7IJwd/QUD4z2RxRwpkcGY8psCVcCYZNq4wYnVWALHM+brtuJjePWiYF/ClmuDr8Ch5+kg==}
    engines: {node: '>= 0.8'}

  once@1.4.0:
    resolution: {integrity: sha512-lNaJgI+2Q5URQBkccEKHTQOPaXdUxnZZElQTZY0MFUAuaEqe1E+Nyvgdz/aIyNi6Z9MzO5dv1H8n58/GELp3+w==}

  onetime@5.1.2:
    resolution: {integrity: sha512-kbpaSSGJTWdAY5KPVeMOKXSrPtr8C8C7wodJbcsd51jRnmD+GZu8Y0VoU6Dm5Z4vWr0Ig/1NKuWRKf7j5aaYSg==}
    engines: {node: '>=6'}

  openapi-types@12.1.3:
    resolution: {integrity: sha512-N4YtSYJqghVu4iek2ZUvcN/0aqH1kRDuNqzcycDxhOUpg7GdvLa2F3DgS6yBNhInhv2r/6I0Flkn7CqL8+nIcw==}

  p-limit@2.3.0:
    resolution: {integrity: sha512-//88mFWSJx8lxCzwdAABTJL2MyWB12+eIY7MDL2SqLmAkeKU9qxRvWuSyTjm3FUmpBEMuFfckAIqEaVGUDxb6w==}
    engines: {node: '>=6'}

  p-limit@3.1.0:
    resolution: {integrity: sha512-TYOanM3wGwNGsZN2cVTYPArw454xnXj5qmWF1bEoAc4+cU/ol7GVh7odevjp1FNHduHc3KZMcFduxU5Xc6uJRQ==}
    engines: {node: '>=10'}

  p-locate@4.1.0:
    resolution: {integrity: sha512-R79ZZ/0wAxKGu3oYMlz8jy/kbhsNrS7SKZ7PxEHBgJ5+F2mtFW2fK2cOtBh1cHYkQsbzFV7I+EoRKe6Yt0oK7A==}
    engines: {node: '>=8'}

  p-try@2.2.0:
    resolution: {integrity: sha512-R4nPAVTAU0B9D35/Gk3uJf/7XYbQcyohSKdvAxIRSNghFl4e71hVoGnBNQz9cWaXxO2I10KTC+3jMdvvoKw6dQ==}
    engines: {node: '>=6'}

  parse-json@5.2.0:
    resolution: {integrity: sha512-ayCKvm/phCGxOkYRSCM82iDwct8/EonSEgCSxWxD7ve6jHggsFl4fZVQBPRNgQoKiuV/odhFrGzQXZwbifC8Rg==}
    engines: {node: '>=8'}

  parseurl@1.3.3:
    resolution: {integrity: sha512-CiyeOxFT/JZyN5m0z9PfXw4SCBJ6Sygz1Dpl0wqjlhDEGGBP1GnsUVEL0p63hoG1fcj3fHynXi9NYO4nWOL+qQ==}
    engines: {node: '>= 0.8'}

  path-exists@4.0.0:
    resolution: {integrity: sha512-ak9Qy5Q7jYb2Wwcey5Fpvg2KoAc/ZIhLSLOSBmRmygPsGwkVVt0fZa0qrtMz+m6tJTAHfZQ8FnmB4MG4LWy7/w==}
    engines: {node: '>=8'}

  path-is-absolute@1.0.1:
    resolution: {integrity: sha512-AVbw3UJ2e9bq64vSaS9Am0fje1Pa8pbGqTTsmXfaIiMpnr5DlDhfJOuLj9Sf95ZPVDAUerDfEk88MPmPe7UCQg==}
    engines: {node: '>=0.10.0'}

  path-key@3.1.1:
    resolution: {integrity: sha512-ojmeN0qd+y0jszEtoY48r0Peq5dwMEkIlCOu6Q5f41lfkswXuKtYrhgoTpLnyIcHm24Uhqx+5Tqm2InSwLhE6Q==}
    engines: {node: '>=8'}

  path-parse@1.0.7:
    resolution: {integrity: sha512-LDJzPVEEEPR+y48z93A0Ed0yXb8pAByGWo/k5YYdYgpY2/2EsOsksJrq7lOHxryrVOn1ejG6oAp8ahvOIQD8sw==}

  path-to-regexp@0.1.12:
    resolution: {integrity: sha512-RA1GjUVMnvYFxuqovrEqZoxxW5NUZqbwKtYz/Tt7nXerk0LbLblQmrsgdeOxV5SFHf0UDggjS/bSeOZwt1pmEQ==}

  path-to-regexp@8.2.0:
    resolution: {integrity: sha512-TdrF7fW9Rphjq4RjrW0Kp2AW0Ahwu9sRGTkS6bvDi0SCwZlEZYmcfDbEsTz8RVk0EHIS/Vd1bv3JhG+1xZuAyQ==}
    engines: {node: '>=16'}

  picocolors@1.1.1:
    resolution: {integrity: sha512-xceH2snhtb5M9liqDsmEw56le376mTZkEX/jEb/RxNFyegNul7eNslCXP9FDj/Lcu0X8KEyMceP2ntpaHrDEVA==}

  picomatch@2.3.1:
    resolution: {integrity: sha512-JU3teHTNjmE2VCGFzuY8EXzCDVwEqB2a8fsIvwaStHhAWJEeVd1o1QD80CU6+ZdEXXSLbSsuLwJjkCBWqRQUVA==}
    engines: {node: '>=8.6'}

  pirates@4.0.7:
    resolution: {integrity: sha512-TfySrs/5nm8fQJDcBDuUng3VOUKsd7S+zqvbOTiGXHfxX4wK31ard+hoNuvkicM/2YFzlpDgABOevKSsB4G/FA==}
    engines: {node: '>= 6'}

  pkg-dir@4.2.0:
    resolution: {integrity: sha512-HRDzbaKjC+AOWVXxAU/x54COGeIv9eb+6CkDSQoNTt4XyWoIJvuPsXizxu/Fr23EiekbtZwmh1IcIG/l/a10GQ==}
    engines: {node: '>=8'}

  prettier@3.6.2:
    resolution: {integrity: sha512-I7AIg5boAr5R0FFtJ6rCfD+LFsWHp81dolrFD8S79U9tb8Az2nGrJncnMSnys+bpQJfRUzqs9hnA81OAA3hCuQ==}
    engines: {node: '>=14'}
    hasBin: true

  pretty-format@29.7.0:
    resolution: {integrity: sha512-Pdlw/oPxN+aXdmM9R00JVC9WVFoCLTKJvDVLgmJ+qAffBMxsV85l/Lu7sNx4zSzPyoL2euImuEwHhOXdEgNFZQ==}
    engines: {node: ^14.15.0 || ^16.10.0 || >=18.0.0}

  prompts@2.4.2:
    resolution: {integrity: sha512-NxNv/kLguCA7p3jE8oL2aEBsrJWgAakBpgmgK6lpPWV+WuOmY6r2/zbAVnP+T8bQlA0nzHXSJSJW0Hq7ylaD2Q==}
    engines: {node: '>= 6'}

  proxy-addr@2.0.7:
    resolution: {integrity: sha512-llQsMLSUDUPT44jdrU/O37qlnifitDP+ZwrmmZcoSKyLKvtZxpyV0n2/bD/N4tBAAZ/gJEdZU7KMraoK1+XYAg==}
    engines: {node: '>= 0.10'}

  proxy-from-env@1.1.0:
    resolution: {integrity: sha512-D+zkORCbA9f1tdWRK0RaCR3GPv50cMxcrz4X8k5LTSUD1Dkw47mKJEZQNunItRTkWwgtaUSo1RVFRIG9ZXiFYg==}

  pstree.remy@1.1.8:
    resolution: {integrity: sha512-77DZwxQmxKnu3aR542U+X8FypNzbfJ+C5XQDk3uWjWxn6151aIMGthWYRXTqT1E5oJvg+ljaa2OJi+VfvCOQ8w==}

  pure-rand@6.1.0:
    resolution: {integrity: sha512-bVWawvoZoBYpp6yIoQtQXHZjmz35RSVHnUOTefl8Vcjr8snTPY1wnpSPMWekcFwbxI6gtmT7rSYPFvz71ldiOA==}

  qs@6.13.0:
    resolution: {integrity: sha512-+38qI9SOr8tfZ4QmJNplMUxqjbe7LKvvZgWdExBOmd+egZTtjLB67Gu0HRX3u/XOq7UU2Nx6nsjvS16Z9uwfpg==}
    engines: {node: '>=0.6'}

  qs@6.14.0:
    resolution: {integrity: sha512-YWWTjgABSKcvs/nWBi9PycY/JiPJqOD4JA6o9Sej2AtvSGarXxKC3OQSk4pAarbdQlKAh5D4FCQkJNkW+GAn3w==}
    engines: {node: '>=0.6'}

  range-parser@1.2.1:
    resolution: {integrity: sha512-Hrgsx+orqoygnmhFbKaHE6c296J+HTAQXoxEF6gNupROmmGJRoyzfG3ccAveqCBrwr/2yxQ5BVd/GTl5agOwSg==}
    engines: {node: '>= 0.6'}

  raw-body@2.5.2:
    resolution: {integrity: sha512-8zGqypfENjCIqGhgXToC8aB2r7YrBX+AQAfIPs/Mlk+BtPTztOvTS01NRW/3Eh60J+a48lt8qsCzirQ6loCVfA==}
    engines: {node: '>= 0.8'}

  raw-body@3.0.0:
    resolution: {integrity: sha512-RmkhL8CAyCRPXCE28MMH0z2PNWQBNk2Q09ZdxM9IOOXwxwZbN+qbWaatPkdkWIKL2ZVDImrN/pK5HTRz2PcS4g==}
    engines: {node: '>= 0.8'}

  react-is@18.3.1:
    resolution: {integrity: sha512-/LLMVyas0ljjAtoYiPqYiL8VWXzUUdThrmU5+n20DZv+a+ClRoevUzw5JxU+Ieh5/c87ytoTBV9G1FiKfNJdmg==}

  readable-stream@3.6.2:
    resolution: {integrity: sha512-9u/sniCrY3D5WdsERHzHE4G2YCXqoG5FTHUiCC4SIbr6XcLZBY05ya9EKjYek9O5xOAwjGq+1JdGBAS7Q9ScoA==}
    engines: {node: '>= 6'}

  readdirp@3.6.0:
    resolution: {integrity: sha512-hOS089on8RduqdbhvQ5Z37A0ESjsqz6qnRcffsMU3495FuTdqSm+7bhJ29JvIOsBDEEnan5DPu9t3To9VRlMzA==}
    engines: {node: '>=8.10.0'}

  require-directory@2.1.1:
    resolution: {integrity: sha512-fGxEI7+wsG9xrvdjsrlmL22OMTTiHRwAMroiEeMgq8gzoLC/PQr7RsRDSTLUg/bZAZtF+TVIkHc6/4RIKrui+Q==}
    engines: {node: '>=0.10.0'}

  resolve-cwd@3.0.0:
    resolution: {integrity: sha512-OrZaX2Mb+rJCpH/6CpSqt9xFVpN++x01XnN2ie9g6P5/3xelLAkXWVADpdz1IHD/KFfEXyE6V0U01OQ3UO2rEg==}
    engines: {node: '>=8'}

  resolve-from@5.0.0:
    resolution: {integrity: sha512-qYg9KP24dD5qka9J47d0aVky0N+b4fTU89LN9iDnjB5waksiC49rvMB0PrUJQGoTmH50XPiqOvAjDfaijGxYZw==}
    engines: {node: '>=8'}

  resolve.exports@2.0.3:
    resolution: {integrity: sha512-OcXjMsGdhL4XnbShKpAcSqPMzQoYkYyhbEaeSko47MjRP9NfEQMhZkXL1DoFlt9LWQn4YttrdnV6X2OiyzBi+A==}
    engines: {node: '>=10'}

  resolve@1.22.10:
    resolution: {integrity: sha512-NPRy+/ncIMeDlTAsuqwKIiferiawhefFJtkNSW0qZJEqMEb+qBt/77B/jGeeek+F0uOeN05CDa6HXbbIgtVX4w==}
    engines: {node: '>= 0.4'}
    hasBin: true

  router@2.2.0:
    resolution: {integrity: sha512-nLTrUKm2UyiL7rlhapu/Zl45FwNgkZGaCpZbIHajDYgwlJCOzLSk+cIPAnsEqV955GjILJnKbdQC1nVPz+gAYQ==}
    engines: {node: '>= 18'}

  safe-buffer@5.2.1:
    resolution: {integrity: sha512-rp3So07KcdmmKbGvgaNxQSJr7bGVSVk5S9Eq1F+ppbRo70+YeaDxkw5Dd8NPN+GD6bjnYm2VuPuCXmpuYvmCXQ==}

  safer-buffer@2.1.2:
    resolution: {integrity: sha512-YZo3K82SD7Riyi0E1EQPojLz7kpepnSQI9IyPbHHg1XXXevb5dJI7tpyN2ADxGcQbHG7vcyRHk0cbwqcQriUtg==}

  semver@6.3.1:
    resolution: {integrity: sha512-BR7VvDCVHO+q2xBEWskxS6DJE1qRnb7DxzUrogb71CWoSficBxYsiAGd+Kl0mmq/MprG9yArRkyrQxTO6XjMzA==}
    hasBin: true

  semver@7.7.2:
    resolution: {integrity: sha512-RF0Fw+rO5AMf9MAyaRXI4AV0Ulj5lMHqVxxdSgiVbixSCXoEmmX/jk0CuJw4+3SqroYO9VoUh+HcuJivvtJemA==}
    engines: {node: '>=10'}
    hasBin: true

  send@0.19.0:
    resolution: {integrity: sha512-dW41u5VfLXu8SJh5bwRmyYUbAoSB3c9uQh6L8h/KtsFREPWpbX1lrljJo186Jc4nmci/sGUZ9a0a0J2zgfq2hw==}
    engines: {node: '>= 0.8.0'}

  send@1.2.0:
    resolution: {integrity: sha512-uaW0WwXKpL9blXE2o0bRhoL2EGXIrZxQ2ZQ4mgcfoBxdFmQold+qWsD2jLrfZ0trjKL6vOw0j//eAwcALFjKSw==}
    engines: {node: '>= 18'}

  serve-static@1.16.2:
    resolution: {integrity: sha512-VqpjJZKadQB/PEbEwvFdO43Ax5dFBZ2UECszz8bQ7pi7wt//PWe1P6MN7eCnjsatYtBT6EuiClbjSWP2WrIoTw==}
    engines: {node: '>= 0.8.0'}

  serve-static@2.2.0:
    resolution: {integrity: sha512-61g9pCh0Vnh7IutZjtLGGpTA355+OPn2TyDv/6ivP2h/AdAVX9azsoxmg2/M6nZeQZNYBEwIcsne1mJd9oQItQ==}
    engines: {node: '>= 18'}

  setprototypeof@1.2.0:
    resolution: {integrity: sha512-E5LDX7Wrp85Kil5bhZv46j8jOeboKq5JMmYM3gVGdGH8xFpPWXUMsNrlODCrkoxMEeNi/XZIwuRvY4XNwYMJpw==}

  shebang-command@2.0.0:
    resolution: {integrity: sha512-kHxr2zZpYtdmrN1qDjrrX/Z1rR1kG8Dx+gkpK1G4eXmvXswmcE1hTWBWYUzlraYw1/yZp6YuDY77YtvbN0dmDA==}
    engines: {node: '>=8'}

  shebang-regex@3.0.0:
    resolution: {integrity: sha512-7++dFhtcx3353uBaq8DDR4NuxBetBzC7ZQOhmTQInHEd6bSrXdiEyzCvG07Z44UYdLShWUyXt5M/yhz8ekcb1A==}
    engines: {node: '>=8'}

  side-channel-list@1.0.0:
    resolution: {integrity: sha512-FCLHtRD/gnpCiCHEiJLOwdmFP+wzCmDEkc9y7NsYxeF4u7Btsn1ZuwgwJGxImImHicJArLP4R0yX4c2KCrMrTA==}
    engines: {node: '>= 0.4'}

  side-channel-map@1.0.1:
    resolution: {integrity: sha512-VCjCNfgMsby3tTdo02nbjtM/ewra6jPHmpThenkTYh8pG9ucZ/1P8So4u4FGBek/BjpOVsDCMoLA/iuBKIFXRA==}
    engines: {node: '>= 0.4'}

  side-channel-weakmap@1.0.2:
    resolution: {integrity: sha512-WPS/HvHQTYnHisLo9McqBHOJk2FkHO/tlpvldyrnem4aeQp4hai3gythswg6p01oSoTl58rcpiFAjF2br2Ak2A==}
    engines: {node: '>= 0.4'}

  side-channel@1.1.0:
    resolution: {integrity: sha512-ZX99e6tRweoUXqR+VBrslhda51Nh5MTQwou5tnUDgbtyM0dBgmhEDtWGP/xbKn6hqfPRHujUNwz5fy/wbbhnpw==}
    engines: {node: '>= 0.4'}

  signal-exit@3.0.7:
    resolution: {integrity: sha512-wnD2ZE+l+SPC/uoS0vXeE9L1+0wuaMqKlfz9AMUo38JsyLSBWSFcHR1Rri62LZc12vLr1gb3jl7iwQhgwpAbGQ==}

  simple-update-notifier@2.0.0:
    resolution: {integrity: sha512-a2B9Y0KlNXl9u/vsW6sTIu9vGEpfKu2wRV6l1H3XEas/0gUIzGzBoP/IouTcUQbm9JWZLH3COxyn03TYlFax6w==}
    engines: {node: '>=10'}

  sisteransi@1.0.5:
    resolution: {integrity: sha512-bLGGlR1QxBcynn2d5YmDX4MGjlZvy2MRBDRNHLJ8VI6l6+9FUiyTFNJ0IveOSP0bcXgVDPRcfGqA0pjaqUpfVg==}

  slash@3.0.0:
    resolution: {integrity: sha512-g9Q1haeby36OSStwb4ntCGGGaKsaVSjQ68fBxoQcutl5fS1vuY18H3wSt3jFyFtrkx+Kz0V1G85A4MyAdDMi2Q==}
    engines: {node: '>=8'}

  socket.io-adapter@2.5.5:
    resolution: {integrity: sha512-eLDQas5dzPgOWCk9GuuJC2lBqItuhKI4uxGgo9aIV7MYbk2h9Q6uULEh8WBzThoI7l+qU9Ast9fVUmkqPP9wYg==}

  socket.io-client@4.8.1:
    resolution: {integrity: sha512-hJVXfu3E28NmzGk8o1sHhN3om52tRvwYeidbj7xKy2eIIse5IoKX3USlS6Tqt3BHAtflLIkCQBkzVrEEfWUyYQ==}
    engines: {node: '>=10.0.0'}

  socket.io-parser@4.2.4:
    resolution: {integrity: sha512-/GbIKmo8ioc+NIWIhwdecY0ge+qVBSMdgxGygevmdHj24bsfgtCmcUUcQ5ZzcylGFHsN3k4HB4Cgkl96KVnuew==}
    engines: {node: '>=10.0.0'}

  socket.io@4.8.1:
    resolution: {integrity: sha512-oZ7iUCxph8WYRHHcjBEc9unw3adt5CmSNlppj/5Q4k2RIrhl8Z5yY2Xr4j9zj0+wzVZ0bxmYoGSzKJnRl6A4yg==}
    engines: {node: '>=10.2.0'}

  source-map-support@0.5.13:
    resolution: {integrity: sha512-SHSKFHadjVA5oR4PPqhtAVdcBWwRYVd6g6cAXnIbRiIwc2EhPrTuKUBdSLvlEKyIP3GCf89fltvcZiP9MMFA1w==}

  source-map@0.6.1:
    resolution: {integrity: sha512-UjgapumWlbMhkBgzT7Ykc5YXUT46F0iKu8SGXq0bcwP5dz/h0Plj6enJqjz1Zbq2l5WaqYnrVbwWOWMyF3F47g==}
    engines: {node: '>=0.10.0'}

  sprintf-js@1.0.3:
    resolution: {integrity: sha512-D9cPgkvLlV3t3IzL0D0YLvGA9Ahk4PcvVwUbN0dSGr1aP0Nrt4AEnTUbuGvquEC0mA64Gqt1fzirlRs5ibXx8g==}

  stack-utils@2.0.6:
    resolution: {integrity: sha512-XlkWvfIm6RmsWtNJx+uqtKLS8eqFbxUg0ZzLXqY0caEy9l7hruX8IpiDnjsLavoBgqCCR71TqWO8MaXYheJ3RQ==}
    engines: {node: '>=10'}

  statuses@2.0.1:
    resolution: {integrity: sha512-RwNA9Z/7PrK06rYLIzFMlaF+l73iwpzsqRIFgbMLbTcLD6cOao82TaWefPXQvB2fOC4AjuYSEndS7N/mTCbkdQ==}
    engines: {node: '>= 0.8'}

  string-length@4.0.2:
    resolution: {integrity: sha512-+l6rNN5fYHNhZZy41RXsYptCjA2Igmq4EG7kZAYFQI1E1VTXarr6ZPXBg6eq7Y6eK4FEhY6AJlyuFIb/v/S0VQ==}
    engines: {node: '>=10'}

  string-width@4.2.3:
    resolution: {integrity: sha512-wKyQRQpjJ0sIp62ErSZdGsjMJWsap5oRNihHhu6G7JVO/9jIB6UyevL+tXuOqrng8j/cxKTWyWUwvSTriiZz/g==}
    engines: {node: '>=8'}

  string_decoder@1.3.0:
    resolution: {integrity: sha512-hkRX8U1WjJFd8LsDJ2yQ/wWWxaopEsABU1XfkM8A+j0+85JAGppt16cr1Whg6KIbb4okU6Mql6BOj+uup/wKeA==}
  strip-ansi@6.0.1:
    resolution: {integrity: sha512-Y38VPSHcqkFrCpFnQ9vuSXmquuv5oXOKpGeT6aGrr3o3Gc9AlVa6JBfUSOCnbxGGZF+/0ooI7KrPuUSztUdU5A==}
    engines: {node: '>=8'}

  strip-bom@4.0.0:
    resolution: {integrity: sha512-3xurFv5tEgii33Zi8Jtp55wEIILR9eh34FAW00PZf+JnSsTmV/ioewSgQl97JHvgjoRGwPShsWm+IdrxB35d0w==}
    engines: {node: '>=8'}

  strip-final-newline@2.0.0:
    resolution: {integrity: sha512-BrpvfNAE3dcvq7ll3xVumzjKjZQ5tI1sEUIKr3Uoks0XUl45St3FlatVqef9prk4jRDzhW6WZg+3bk93y6pLjA==}
    engines: {node: '>=6'}

  strip-json-comments@3.1.1:
    resolution: {integrity: sha512-6fPc+R4ihwqP6N/aIv2f1gMH8lOVtWQHoqC4yK6oSDVVocumAsfCqjkXnqiYMhmMwS/mEHLp7Vehlt3ql6lEig==}
    engines: {node: '>=8'}

  superagent@10.2.3:
    resolution: {integrity: sha512-y/hkYGeXAj7wUMjxRbB21g/l6aAEituGXM9Rwl4o20+SX3e8YOSV6BxFXl+dL3Uk0mjSL3kCbNkwURm8/gEDig==}
    engines: {node: '>=14.18.0'}

  superagent@8.1.2:
    resolution: {integrity: sha512-6WTxW1EB6yCxV5VFOIPQruWGHqc3yI7hEmZK6h+pyk69Lk/Ut7rLUY6W/ONF2MjBuGjvmMiIpsrVJ2vjrHlslA==}
    engines: {node: '>=6.4.0 <13 || >=14'}
    deprecated: Please upgrade to superagent v10.2.2+, see release notes at https://github.com/forwardemail/superagent/releases/tag/v10.2.2 - maintenance is supported by Forward Email @ https://forwardemail.net

  supertest@6.3.4:
    resolution: {integrity: sha512-erY3HFDG0dPnhw4U+udPfrzXa4xhSG+n4rxfRuZWCUvjFWwKl+OxWf/7zk50s84/fAAs7vf5QAb9uRa0cCykxw==}
    engines: {node: '>=6.4.0'}
    deprecated: Please upgrade to supertest v7.1.3+, see release notes at https://github.com/forwardemail/supertest/releases/tag/v7.1.3 - maintenance is supported by Forward Email @ https://forwardemail.net

<<<<<<< HEAD
  strip-ansi@6.0.1:
    resolution: {integrity: sha512-Y38VPSHcqkFrCpFnQ9vuSXmquuv5oXOKpGeT6aGrr3o3Gc9AlVa6JBfUSOCnbxGGZF+/0ooI7KrPuUSztUdU5A==}
    engines: {node: '>=8'}

  strip-bom@4.0.0:
    resolution: {integrity: sha512-3xurFv5tEgii33Zi8Jtp55wEIILR9eh34FAW00PZf+JnSsTmV/ioewSgQl97JHvgjoRGwPShsWm+IdrxB35d0w==}
    engines: {node: '>=8'}

  strip-final-newline@2.0.0:
    resolution: {integrity: sha512-BrpvfNAE3dcvq7ll3xVumzjKjZQ5tI1sEUIKr3Uoks0XUl45St3FlatVqef9prk4jRDzhW6WZg+3bk93y6pLjA==}
    engines: {node: '>=6'}

  strip-json-comments@3.1.1:
    resolution: {integrity: sha512-6fPc+R4ihwqP6N/aIv2f1gMH8lOVtWQHoqC4yK6oSDVVocumAsfCqjkXnqiYMhmMwS/mEHLp7Vehlt3ql6lEig==}
    engines: {node: '>=8'}

  superagent@10.2.3:
    resolution: {integrity: sha512-y/hkYGeXAj7wUMjxRbB21g/l6aAEituGXM9Rwl4o20+SX3e8YOSV6BxFXl+dL3Uk0mjSL3kCbNkwURm8/gEDig==}
    engines: {node: '>=14.18.0'}

=======
>>>>>>> d9a79ac3
  supertest@7.1.4:
    resolution: {integrity: sha512-tjLPs7dVyqgItVFirHYqe2T+MfWc2VOBQ8QFKKbWTA3PU7liZR8zoSpAi/C1k1ilm9RsXIKYf197oap9wXGVYg==}
    engines: {node: '>=14.18.0'}

  supports-color@5.5.0:
    resolution: {integrity: sha512-QjVjwdXIt408MIiAqCX4oUKsgU2EqAGzs2Ppkm4aQYbjm+ZEWEcW4SfFNTr4uMNZma0ey4f5lgLrkB0aX0QMow==}
    engines: {node: '>=4'}

  supports-color@7.2.0:
    resolution: {integrity: sha512-qpCAvRl9stuOHveKsn7HncJRvv501qIacKzQlO/+Lwxc9+0q2wLyv4Dfvt80/DPn2pqOBsJdDiogXGR9+OvwRw==}
    engines: {node: '>=8'}

  supports-color@8.1.1:
    resolution: {integrity: sha512-MpUEN2OodtUzxvKQl72cUF7RQ5EiHsGvSsVG0ia9c5RbWGL2CI4C7EpPS8UTBIplnlzZiNuV56w+FuNxy3ty2Q==}
    engines: {node: '>=10'}

  supports-preserve-symlinks-flag@1.0.0:
    resolution: {integrity: sha512-ot0WnXS9fgdkgIcePe6RHNk1WA8+muPa6cSjeR3V8K27q9BB1rTE3R1p7Hv0z1ZyAc8s6Vvv8DIyWf681MAt0w==}
    engines: {node: '>= 0.4'}

  swagger-jsdoc@6.2.8:
    resolution: {integrity: sha512-VPvil1+JRpmJ55CgAtn8DIcpBs0bL5L3q5bVQvF4tAW/k/9JYSj7dCpaYCAv5rufe0vcCbBRQXGvzpkWjvLklQ==}
    engines: {node: '>=12.0.0'}
    hasBin: true

  swagger-parser@10.0.3:
    resolution: {integrity: sha512-nF7oMeL4KypldrQhac8RyHerJeGPD1p2xDh900GPvc+Nk7nWP6jX2FcC7WmkinMoAmoO774+AFXcWsW8gMWEIg==}
    engines: {node: '>=10'}

  swagger-ui-dist@5.27.1:
    resolution: {integrity: sha512-oGtpYO3lnoaqyGtlJalvryl7TwzgRuxpOVWqEHx8af0YXI+Kt+4jMpLdgMtMcmWmuQ0QTCHLKExwrBFMSxvAUA==}

  swagger-ui-express@5.0.1:
    resolution: {integrity: sha512-SrNU3RiBGTLLmFU8GIJdOdanJTl4TOmT27tt3bWWHppqYmAZ6IDuEuBvMU6nZq0zLEe6b/1rACXCgLZqO6ZfrA==}
    engines: {node: '>= v0.10.32'}
    peerDependencies:
      express: '>=4.0.0 || >=5.0.0-beta'

  test-exclude@6.0.0:
    resolution: {integrity: sha512-cAGWPIyOHU6zlmg88jwm7VRyXnMN7iV68OGAbYDk/Mh/xC/pzVPlQtY6ngoIH/5/tciuhGfvESU8GrHrcxD56w==}
    engines: {node: '>=8'}

  tmpl@1.0.5:
    resolution: {integrity: sha512-3f0uOEAQwIqGuWW2MVzYg8fV/QNnc/IpuJNG837rLuczAaLVHslWHZQj4IGiEl5Hs3kkbhwL9Ab7Hrsmuj+Smw==}

  to-regex-range@5.0.1:
    resolution: {integrity: sha512-65P7iz6X5yEr1cwcgvQxbbIw7Uk3gOy5dIdtZ4rDveLqhrdJP+Li/Hx6tyK0NEb+2GCyneCMJiGqrADCSNk8sQ==}
    engines: {node: '>=8.0'}

  toidentifier@1.0.1:
    resolution: {integrity: sha512-o5sSPKEkg/DIQNmH43V0/uerLrpzVedkUh8tGNvaeXpfpuwjKenlSox/2O/BTlZUtEe+JG7s5YhEz608PlAHRA==}
    engines: {node: '>=0.6'}

  touch@3.1.1:
    resolution: {integrity: sha512-r0eojU4bI8MnHr8c5bNo7lJDdI2qXlWWJk6a9EAFG7vbhTjElYhBVS3/miuE0uOuoLdb8Mc/rVfsmm6eo5o9GA==}
    hasBin: true

  tr46@0.0.3:
    resolution: {integrity: sha512-N3WMsuqV66lT30CrXNbEjx4GEwlow3v6rr4mCcv6prnfwhS01rkgyFdjPNBYd9br7LpXV1+Emh01fHnq2Gdgrw==}

  ts-jest@29.4.1:
    resolution: {integrity: sha512-SaeUtjfpg9Uqu8IbeDKtdaS0g8lS6FT6OzM3ezrDfErPJPHNDo/Ey+VFGP1bQIDfagYDLyRpd7O15XpG1Es2Uw==}
    engines: {node: ^14.15.0 || ^16.10.0 || ^18.0.0 || >=20.0.0}
    hasBin: true
    peerDependencies:
      '@babel/core': '>=7.0.0-beta.0 <8'
      '@jest/transform': ^29.0.0 || ^30.0.0
      '@jest/types': ^29.0.0 || ^30.0.0
      babel-jest: ^29.0.0 || ^30.0.0
      esbuild: '*'
      jest: ^29.0.0 || ^30.0.0
      jest-util: ^29.0.0 || ^30.0.0
      typescript: '>=4.3 <6'
    peerDependenciesMeta:
      '@babel/core':
        optional: true
      '@jest/transform':
        optional: true
      '@jest/types':
        optional: true
      babel-jest:
        optional: true
      esbuild:
        optional: true
      jest-util:
        optional: true

  ts-node@10.9.2:
    resolution: {integrity: sha512-f0FFpIdcHgn8zcPSbf1dRevwt047YMnaiJM3u2w2RewrB+fob/zePZcrOyQoLMMO7aBIddLcQIEK5dYjkLnGrQ==}
    hasBin: true
    peerDependencies:
      '@swc/core': '>=1.2.50'
      '@swc/wasm': '>=1.2.50'
      '@types/node': '*'
      typescript: '>=2.7'
    peerDependenciesMeta:
      '@swc/core':
        optional: true
      '@swc/wasm':
        optional: true

  turbo-darwin-64@2.5.6:
    resolution: {integrity: sha512-3C1xEdo4aFwMJAPvtlPqz1Sw/+cddWIOmsalHFMrsqqydcptwBfu26WW2cDm3u93bUzMbBJ8k3zNKFqxJ9ei2A==}
    cpu: [x64]
    os: [darwin]

  turbo-darwin-arm64@2.5.6:
    resolution: {integrity: sha512-LyiG+rD7JhMfYwLqB6k3LZQtYn8CQQUePbpA8mF/hMLPAekXdJo1g0bUPw8RZLwQXUIU/3BU7tXENvhSGz5DPA==}
    cpu: [arm64]
    os: [darwin]

  turbo-linux-64@2.5.6:
    resolution: {integrity: sha512-GOcUTT0xiT/pSnHL4YD6Yr3HreUhU8pUcGqcI2ksIF9b2/r/kRHwGFcsHgpG3+vtZF/kwsP0MV8FTlTObxsYIA==}
    cpu: [x64]
    os: [linux]

  turbo-linux-arm64@2.5.6:
    resolution: {integrity: sha512-10Tm15bruJEA3m0V7iZcnQBpObGBcOgUcO+sY7/2vk1bweW34LMhkWi8svjV9iDF68+KJDThnYDlYE/bc7/zzQ==}
    cpu: [arm64]
    os: [linux]

  turbo-windows-64@2.5.6:
    resolution: {integrity: sha512-FyRsVpgaj76It0ludwZsNN40ytHN+17E4PFJyeliBEbxrGTc5BexlXVpufB7XlAaoaZVxbS6KT8RofLfDRyEPg==}
    cpu: [x64]
    os: [win32]

  turbo-windows-arm64@2.5.6:
    resolution: {integrity: sha512-j/tWu8cMeQ7HPpKri6jvKtyXg9K1gRyhdK4tKrrchH8GNHscPX/F71zax58yYtLRWTiK04zNzPcUJuoS0+v/+Q==}
    cpu: [arm64]
    os: [win32]

  turbo@2.5.6:
    resolution: {integrity: sha512-gxToHmi9oTBNB05UjUsrWf0OyN5ZXtD0apOarC1KIx232Vp3WimRNy3810QzeNSgyD5rsaIDXlxlbnOzlouo+w==}
    hasBin: true

  type-detect@4.0.8:
    resolution: {integrity: sha512-0fr/mIH1dlO+x7TlcMy+bIDqKPsw/70tVyeHW787goQjhmqaZe10uwLujubK9q9Lg6Fiho1KUKDYz0Z7k7g5/g==}
    engines: {node: '>=4'}

  type-fest@0.21.3:
    resolution: {integrity: sha512-t0rzBq87m3fVcduHDUFhKmyyX+9eo6WQjZvf51Ea/M0Q7+T374Jp1aUiyUl0GKxp8M/OETVHSDvmkyPgvX+X2w==}
    engines: {node: '>=10'}

  type-fest@4.41.0:
    resolution: {integrity: sha512-TeTSQ6H5YHvpqVwBRcnLDCBnDOHWYu7IvGbHT6N8AOymcr9PJGjc1GTtiWZTYg0NCgYwvnYWEkVChQAr9bjfwA==}
    engines: {node: '>=16'}

  type-is@1.6.18:
    resolution: {integrity: sha512-TkRKr9sUTxEH8MdfuCSP7VizJyzRNMjj2J2do2Jr3Kym598JVdEksuzPQCnlFPW4ky9Q+iA+ma9BGm06XQBy8g==}
    engines: {node: '>= 0.6'}

  type-is@2.0.1:
    resolution: {integrity: sha512-OZs6gsjF4vMp32qrCbiVSkrFmXtG/AZhY3t0iAMrMBiAZyV9oALtXO8hsrHbMXF9x6L3grlFuwW2oAz7cav+Gw==}
    engines: {node: '>= 0.6'}

  typescript@5.8.3:
    resolution: {integrity: sha512-p1diW6TqL9L07nNxvRMM7hMMw4c5XOo/1ibL4aAIGmSAt9slTE1Xgw5KWuof2uTOvCg9BY7ZRi+GaF+7sfgPeQ==}
    engines: {node: '>=14.17'}
    hasBin: true

  uglify-js@3.19.3:
    resolution: {integrity: sha512-v3Xu+yuwBXisp6QYTcH4UbH+xYJXqnq2m/LtQVWKWzYc1iehYnLixoQDN9FH6/j9/oybfd6W9Ghwkl8+UMKTKQ==}
    engines: {node: '>=0.8.0'}
    hasBin: true

  undefsafe@2.0.5:
    resolution: {integrity: sha512-WxONCrssBM8TSPRqN5EmsjVrsv4A8X12J4ArBiiayv3DyyG3ZlIg6yysuuSYdZsVz3TKcTg2fd//Ujd4CHV1iA==}

  undici-types@5.26.5:
    resolution: {integrity: sha512-JlCMO+ehdEIKqlFxk6IfVoAUVmgz7cU7zD/h9XZ0qzeosSHmUJVOzSQvvYSYWXkFXC+IfLKSIffhv0sVZup6pA==}

  undici-types@7.8.0:
    resolution: {integrity: sha512-9UJ2xGDvQ43tYyVMpuHlsgApydB8ZKfVYTsLDhXkFL/6gfkp+U8xTGdh8pMJv1SpZna0zxG1DwsKZsreLbXBxw==}

  unpipe@1.0.0:
    resolution: {integrity: sha512-pjy2bYhSsufwWlKwPc+l3cN7+wuJlK6uz0YdJEOlQDbl6jo/YlPi4mb8agUkVC8BF7V8NuzeyPNqRksA3hztKQ==}
    engines: {node: '>= 0.8'}

  update-browserslist-db@1.1.3:
    resolution: {integrity: sha512-UxhIZQ+QInVdunkDAaiazvvT/+fXL5Osr0JZlJulepYu6Jd7qJtDZjlur0emRlT71EN3ScPoE7gvsuIKKNavKw==}
    hasBin: true
    peerDependencies:
      browserslist: '>= 4.21.0'

  util-deprecate@1.0.2:
    resolution: {integrity: sha512-EPD5q1uXyFxJpCrLnCc1nHnq3gOa6DZBocAIiI2TaSCA7VCJ1UJDMagCzIkXNsUYfD1daK//LTEQ8xiIbrHtcw==}

  utils-merge@1.0.1:
    resolution: {integrity: sha512-pMZTvIkT1d+TFGvDOqodOclx0QWkkgi6Tdoa8gC8ffGAAqz9pzPTZWAybbsHHoED/ztMtkv/VoYTYyShUn81hA==}
    engines: {node: '>= 0.4.0'}

  uuid@9.0.1:
    resolution: {integrity: sha512-b+1eJOlsR9K8HJpow9Ok3fiWOWSIcIzXodvv0rQjVoOVNpWMpxf1wZNpt4y9h10odCNrqnYp1OBzRktckBe3sA==}
    hasBin: true

  v8-compile-cache-lib@3.0.1:
    resolution: {integrity: sha512-wa7YjyUGfNZngI/vtK0UHAN+lgDCxBPCylVXGp0zu59Fz5aiGtNXaq3DhIov063MorB+VfufLh3JlF2KdTK3xg==}

  v8-to-istanbul@9.3.0:
    resolution: {integrity: sha512-kiGUalWN+rgBJ/1OHZsBtU4rXZOfj/7rKQxULKlIzwzQSvMJUUNgPwJEEh7gU6xEVxC0ahoOBvN2YI8GH6FNgA==}
    engines: {node: '>=10.12.0'}

  validator@13.15.15:
    resolution: {integrity: sha512-BgWVbCI72aIQy937xbawcs+hrVaN/CZ2UwutgaJ36hGqRrLNM+f5LUT/YPRbo8IV/ASeFzXszezV+y2+rq3l8A==}
    engines: {node: '>= 0.10'}

  vary@1.1.2:
    resolution: {integrity: sha512-BNGbWLfd0eUPabhkXUVm0j8uuvREyTh5ovRa/dyow/BqAbZJyC+5fU+IzQOzmAKzYqYRAISoRhdQr3eIZ/PXqg==}
    engines: {node: '>= 0.8'}

  walker@1.0.8:
    resolution: {integrity: sha512-ts/8E8l5b7kY0vlWLewOkDXMmPdLcVV4GmOQLyxuSswIJsweeFZtAsMF7k1Nszz+TYBQrlYRmzOnr398y1JemQ==}

  webidl-conversions@3.0.1:
    resolution: {integrity: sha512-2JAn3z8AR6rjK8Sm8orRC0h/bcl/DqL7tRPdGZ4I1CjdF+EaMLmYxBHyXuKL849eucPFhvBoxMsflfOb8kxaeQ==}

  whatwg-url@5.0.0:
    resolution: {integrity: sha512-saE57nupxk6v3HY35+jzBwYa0rKSy0XR8JSxZPwgLr7ys0IBzhGviA1/TUGJLmSVqs8pb9AnvICXEuOHLprYTw==}

  which@2.0.2:
    resolution: {integrity: sha512-BLI3Tl1TW3Pvl70l3yq3Y64i+awpwXqsGBYWkkqMtnbXgrMD+yj7rhW0kuEDxzJaYXGjEW5ogapKNMEKNMjibA==}
    engines: {node: '>= 8'}
    hasBin: true

  wordwrap@1.0.0:
    resolution: {integrity: sha512-gvVzJFlPycKc5dZN4yPkP8w7Dc37BtP1yczEneOb4uq34pXZcvrtRTmWV8W+Ume+XCxKgbjM+nevkyFPMybd4Q==}

  wrap-ansi@7.0.0:
    resolution: {integrity: sha512-YVGIj2kamLSTxw6NsZjoBxfSwsn0ycdesmc4p+Q21c5zPuZ1pl+NfxVdxPtdHvmNVOQ6XSYG4AUtyt/Fi7D16Q==}
    engines: {node: '>=10'}

  wrappy@1.0.2:
    resolution: {integrity: sha512-l4Sp/DRseor9wL6EvV2+TuQn63dMkPjZ/sp9XkghTEbV9KlPS1xUsZ3u7/IQO4wxtcFB4bgpQPRcR3QCvezPcQ==}

  write-file-atomic@4.0.2:
    resolution: {integrity: sha512-7KxauUdBmSdWnmpaGFg+ppNjKF8uNLry8LyzjauQDOVONfFLNKrKvQOxZ/VuTIcS/gge/YNahf5RIIQWTSarlg==}
    engines: {node: ^12.13.0 || ^14.15.0 || >=16.0.0}

  ws@6.2.3:
    resolution: {integrity: sha512-jmTjYU0j60B+vHey6TfR3Z7RD61z/hmxBS3VMSGIrroOWXQEneK1zNuotOUrGyBHQj0yrpsLHPWtigEFd13ndA==}
    peerDependencies:
      bufferutil: ^4.0.1
      utf-8-validate: ^5.0.2
    peerDependenciesMeta:
      bufferutil:
        optional: true
      utf-8-validate:
        optional: true

  ws@8.17.1:
    resolution: {integrity: sha512-6XQFvXTkbfUOZOKKILFG1PDK2NDQs4azKQl26T0YS5CxqWLgXajbPZ+h4gZekJyRqFU8pvnbAbbs/3TgRPy+GQ==}
    engines: {node: '>=10.0.0'}
    peerDependencies:
      bufferutil: ^4.0.1
      utf-8-validate: '>=5.0.2'
    peerDependenciesMeta:
      bufferutil:
        optional: true
      utf-8-validate:
        optional: true

  ws@8.18.3:
    resolution: {integrity: sha512-PEIGCY5tSlUt50cqyMXfCzX+oOPqN0vuGqWzbcJ2xvnkzkq46oOpz7dQaTDBdfICb4N14+GARUDw2XV2N4tvzg==}
    engines: {node: '>=10.0.0'}
    peerDependencies:
      bufferutil: ^4.0.1
      utf-8-validate: '>=5.0.2'
    peerDependenciesMeta:
      bufferutil:
        optional: true
      utf-8-validate:
        optional: true

  xmlhttprequest-ssl@2.1.2:
    resolution: {integrity: sha512-TEU+nJVUUnA4CYJFLvK5X9AOeH4KvDvhIfm0vV1GaQRtchnG0hgK5p8hw/xjv8cunWYCsiPCSDzObPyhEwq3KQ==}
    engines: {node: '>=0.4.0'}

  y18n@5.0.8:
    resolution: {integrity: sha512-0pfFzegeDWJHJIAmTLRP2DwHjdF5s7jo9tuztdQxAhINCdvS+3nGINqPd00AphqJR/0LhANUS6/+7SCb98YOfA==}
    engines: {node: '>=10'}

  yallist@3.1.1:
    resolution: {integrity: sha512-a4UGQaWPH59mOXUYnAG2ewncQS4i4F43Tv3JoAM+s2VDAmS9NsK8GpDMLrCHPksFT7h3K6TOoUNn2pb7RoXx4g==}

  y18n@5.0.8:
    resolution: {integrity: sha512-0pfFzegeDWJHJIAmTLRP2DwHjdF5s7jo9tuztdQxAhINCdvS+3nGINqPd00AphqJR/0LhANUS6/+7SCb98YOfA==}
    engines: {node: '>=10'}

  yallist@3.1.1:
    resolution: {integrity: sha512-a4UGQaWPH59mOXUYnAG2ewncQS4i4F43Tv3JoAM+s2VDAmS9NsK8GpDMLrCHPksFT7h3K6TOoUNn2pb7RoXx4g==}

  yaml@2.0.0-1:
    resolution: {integrity: sha512-W7h5dEhywMKenDJh2iX/LABkbFnBxasD27oyXWDS/feDsxiw0dD5ncXdYXgkvAsXIY2MpW/ZKkr9IU30DBdMNQ==}
    engines: {node: '>= 6'}

  yargs-parser@21.1.1:
    resolution: {integrity: sha512-tVpsJW7DdjecAiFpbIB1e3qxIQsE6NoPc5/eTdrbbIC4h0LVsWhnoa3g+m2HclBIujHzsxZ4VJVA+GUuc2/LBw==}
    engines: {node: '>=12'}

  yargs@17.7.2:
    resolution: {integrity: sha512-7dSzzRQ++CKnNI/krKnYRV7JKKPUXMEh61soaHKg9mrWEhzFWhFnxPxGl+69cD1Ou63C13NUPCnmIcrvqCuM6w==}
    engines: {node: '>=12'}

  yjs@13.6.27:
    resolution: {integrity: sha512-OIDwaflOaq4wC6YlPBy2L6ceKeKuF7DeTxx+jPzv1FHn9tCZ0ZwSRnUBxD05E3yed46fv/FWJbvR+Ud7x0L7zw==}
    engines: {node: '>=16.0.0', npm: '>=8.0.0'}

  yn@3.1.1:
    resolution: {integrity: sha512-Ux4ygGWsu2c7isFWe8Yu1YluJmqVhxqK2cLXNQA5AcC3QfbGNpM7fu0Y8b/z16pXLnFxZYvWhd3fhBY9DLmC6Q==}
    engines: {node: '>=6'}

  yocto-queue@0.1.0:
    resolution: {integrity: sha512-rVksvsnNCdJ/ohGc6xgPwyN8eheCxsiLM8mxuE/t/mOVqJewPuO1miLpTHQiRgTKCLexL4MeAFVagts7HmNZ2Q==}
    engines: {node: '>=10'}

  z-schema@5.0.5:
    resolution: {integrity: sha512-D7eujBWkLa3p2sIpJA0d1pr7es+a7m0vFAnZLlCEKq/Ij2k0MLi9Br2UPxoxdYystm5K1yeBGzub0FlYUEWj2Q==}
    engines: {node: '>=8.0.0'}
    hasBin: true

snapshots:

  '@apidevtools/json-schema-ref-parser@9.1.2':
    dependencies:
      '@jsdevtools/ono': 7.1.3
      '@types/json-schema': 7.0.15
      call-me-maybe: 1.0.2
      js-yaml: 4.1.0

  '@apidevtools/openapi-schemas@2.1.0': {}

  '@apidevtools/swagger-methods@3.0.2': {}

  '@apidevtools/swagger-parser@10.0.3(openapi-types@12.1.3)':
    dependencies:
      '@apidevtools/json-schema-ref-parser': 9.1.2
      '@apidevtools/openapi-schemas': 2.1.0
      '@apidevtools/swagger-methods': 3.0.2
      '@jsdevtools/ono': 7.1.3
      call-me-maybe: 1.0.2
      openapi-types: 12.1.3
      z-schema: 5.0.5

  '@babel/code-frame@7.27.1':
    dependencies:
      '@babel/helper-validator-identifier': 7.27.1
      js-tokens: 4.0.0
      picocolors: 1.1.1

  '@babel/compat-data@7.28.4': {}

  '@babel/core@7.28.4':
    dependencies:
      '@babel/code-frame': 7.27.1
      '@babel/generator': 7.28.3
      '@babel/helper-compilation-targets': 7.27.2
      '@babel/helper-module-transforms': 7.28.3(@babel/core@7.28.4)
      '@babel/helpers': 7.28.4
      '@babel/parser': 7.28.4
      '@babel/template': 7.27.2
      '@babel/traverse': 7.28.4
      '@babel/types': 7.28.4
      '@jridgewell/remapping': 2.3.5
      convert-source-map: 2.0.0
      debug: 4.4.1(supports-color@5.5.0)
      gensync: 1.0.0-beta.2
      json5: 2.2.3
      semver: 6.3.1
    transitivePeerDependencies:
      - supports-color

  '@babel/generator@7.28.3':
    dependencies:
      '@babel/parser': 7.28.4
      '@babel/types': 7.28.4
      '@jridgewell/gen-mapping': 0.3.13
      '@jridgewell/trace-mapping': 0.3.31
      jsesc: 3.1.0

  '@babel/helper-compilation-targets@7.27.2':
    dependencies:
      '@babel/compat-data': 7.28.4
      '@babel/helper-validator-option': 7.27.1
      browserslist: 4.26.0
      lru-cache: 5.1.1
      semver: 6.3.1

  '@babel/helper-globals@7.28.0': {}

  '@babel/helper-module-imports@7.27.1':
    dependencies:
      '@babel/traverse': 7.28.4
      '@babel/types': 7.28.4
    transitivePeerDependencies:
      - supports-color

  '@babel/helper-module-transforms@7.28.3(@babel/core@7.28.4)':
    dependencies:
      '@babel/core': 7.28.4
      '@babel/helper-module-imports': 7.27.1
      '@babel/helper-validator-identifier': 7.27.1
      '@babel/traverse': 7.28.4
    transitivePeerDependencies:
      - supports-color

  '@babel/helper-plugin-utils@7.27.1': {}

  '@babel/helper-string-parser@7.27.1': {}

  '@babel/helper-validator-identifier@7.27.1': {}

  '@babel/helper-validator-option@7.27.1': {}

  '@babel/helpers@7.28.4':
    dependencies:
      '@babel/template': 7.27.2
      '@babel/types': 7.28.4

  '@babel/parser@7.28.4':
    dependencies:
      '@babel/types': 7.28.4

  '@babel/plugin-syntax-async-generators@7.8.4(@babel/core@7.28.4)':
    dependencies:
      '@babel/core': 7.28.4
      '@babel/helper-plugin-utils': 7.27.1

  '@babel/plugin-syntax-bigint@7.8.3(@babel/core@7.28.4)':
    dependencies:
      '@babel/core': 7.28.4
      '@babel/helper-plugin-utils': 7.27.1

  '@babel/plugin-syntax-class-properties@7.12.13(@babel/core@7.28.4)':
    dependencies:
      '@babel/core': 7.28.4
      '@babel/helper-plugin-utils': 7.27.1

  '@babel/plugin-syntax-class-static-block@7.14.5(@babel/core@7.28.4)':
    dependencies:
      '@babel/core': 7.28.4
      '@babel/helper-plugin-utils': 7.27.1

  '@babel/plugin-syntax-import-attributes@7.27.1(@babel/core@7.28.4)':
    dependencies:
      '@babel/core': 7.28.4
      '@babel/helper-plugin-utils': 7.27.1

  '@babel/plugin-syntax-import-meta@7.10.4(@babel/core@7.28.4)':
    dependencies:
      '@babel/core': 7.28.4
      '@babel/helper-plugin-utils': 7.27.1

  '@babel/plugin-syntax-json-strings@7.8.3(@babel/core@7.28.4)':
    dependencies:
      '@babel/core': 7.28.4
      '@babel/helper-plugin-utils': 7.27.1

  '@babel/plugin-syntax-jsx@7.27.1(@babel/core@7.28.4)':
    dependencies:
      '@babel/core': 7.28.4
      '@babel/helper-plugin-utils': 7.27.1

  '@babel/plugin-syntax-logical-assignment-operators@7.10.4(@babel/core@7.28.4)':
    dependencies:
      '@babel/core': 7.28.4
      '@babel/helper-plugin-utils': 7.27.1

  '@babel/plugin-syntax-nullish-coalescing-operator@7.8.3(@babel/core@7.28.4)':
    dependencies:
      '@babel/core': 7.28.4
      '@babel/helper-plugin-utils': 7.27.1

  '@babel/plugin-syntax-numeric-separator@7.10.4(@babel/core@7.28.4)':
    dependencies:
      '@babel/core': 7.28.4
      '@babel/helper-plugin-utils': 7.27.1

  '@babel/plugin-syntax-object-rest-spread@7.8.3(@babel/core@7.28.4)':
    dependencies:
      '@babel/core': 7.28.4
      '@babel/helper-plugin-utils': 7.27.1

  '@babel/plugin-syntax-optional-catch-binding@7.8.3(@babel/core@7.28.4)':
    dependencies:
      '@babel/core': 7.28.4
      '@babel/helper-plugin-utils': 7.27.1

  '@babel/plugin-syntax-optional-chaining@7.8.3(@babel/core@7.28.4)':
    dependencies:
      '@babel/core': 7.28.4
      '@babel/helper-plugin-utils': 7.27.1

  '@babel/plugin-syntax-private-property-in-object@7.14.5(@babel/core@7.28.4)':
    dependencies:
      '@babel/core': 7.28.4
      '@babel/helper-plugin-utils': 7.27.1

  '@babel/plugin-syntax-top-level-await@7.14.5(@babel/core@7.28.4)':
    dependencies:
      '@babel/core': 7.28.4
      '@babel/helper-plugin-utils': 7.27.1

  '@babel/plugin-syntax-typescript@7.27.1(@babel/core@7.28.4)':
    dependencies:
      '@babel/core': 7.28.4
      '@babel/helper-plugin-utils': 7.27.1

  '@babel/template@7.27.2':
    dependencies:
      '@babel/code-frame': 7.27.1
      '@babel/parser': 7.28.4
      '@babel/types': 7.28.4

  '@babel/traverse@7.28.4':
    dependencies:
      '@babel/code-frame': 7.27.1
      '@babel/generator': 7.28.3
      '@babel/helper-globals': 7.28.0
      '@babel/parser': 7.28.4
      '@babel/template': 7.27.2
      '@babel/types': 7.28.4
      debug: 4.4.1(supports-color@5.5.0)
    transitivePeerDependencies:
      - supports-color

  '@babel/types@7.28.4':
    dependencies:
      '@babel/helper-string-parser': 7.27.1
      '@babel/helper-validator-identifier': 7.27.1

  '@bcoe/v8-coverage@0.2.3': {}

  '@cspotcode/source-map-support@0.8.1':
    dependencies:
      '@jridgewell/trace-mapping': 0.3.9

  '@google/genai@1.19.0':
    dependencies:
      google-auth-library: 9.15.1
      ws: 8.18.3
    transitivePeerDependencies:
      - bufferutil
      - encoding
      - supports-color
      - utf-8-validate

  '@istanbuljs/load-nyc-config@1.1.0':
    dependencies:
      camelcase: 5.3.1
      find-up: 4.1.0
      get-package-type: 0.1.0
      js-yaml: 3.14.1
      resolve-from: 5.0.0

  '@istanbuljs/schema@0.1.3': {}

  '@jest/console@29.7.0':
    dependencies:
      '@jest/types': 29.6.3
      '@types/node': 18.19.121
      chalk: 4.1.2
      jest-message-util: 29.7.0
      jest-util: 29.7.0
      slash: 3.0.0

  '@jest/core@29.7.0(ts-node@10.9.2(@types/node@18.19.121)(typescript@5.8.3))':
    dependencies:
      '@jest/console': 29.7.0
      '@jest/reporters': 29.7.0
      '@jest/test-result': 29.7.0
      '@jest/transform': 29.7.0
      '@jest/types': 29.6.3
      '@types/node': 18.19.121
      ansi-escapes: 4.3.2
      chalk: 4.1.2
      ci-info: 3.9.0
      exit: 0.1.2
      graceful-fs: 4.2.11
      jest-changed-files: 29.7.0
      jest-config: 29.7.0(@types/node@18.19.121)(ts-node@10.9.2(@types/node@18.19.121)(typescript@5.8.3))
      jest-haste-map: 29.7.0
      jest-message-util: 29.7.0
      jest-regex-util: 29.6.3
      jest-resolve: 29.7.0
      jest-resolve-dependencies: 29.7.0
      jest-runner: 29.7.0
      jest-runtime: 29.7.0
      jest-snapshot: 29.7.0
      jest-util: 29.7.0
      jest-validate: 29.7.0
      jest-watcher: 29.7.0
      micromatch: 4.0.8
      pretty-format: 29.7.0
      slash: 3.0.0
      strip-ansi: 6.0.1
    transitivePeerDependencies:
      - babel-plugin-macros
      - supports-color
      - ts-node

  '@jest/environment@29.7.0':
    dependencies:
      '@jest/fake-timers': 29.7.0
      '@jest/types': 29.6.3
      '@types/node': 18.19.121
      jest-mock: 29.7.0

  '@jest/expect-utils@29.7.0':
    dependencies:
      jest-get-type: 29.6.3

  '@jest/expect@29.7.0':
    dependencies:
      expect: 29.7.0
      jest-snapshot: 29.7.0
    transitivePeerDependencies:
      - supports-color

  '@jest/fake-timers@29.7.0':
    dependencies:
      '@jest/types': 29.6.3
      '@sinonjs/fake-timers': 10.3.0
      '@types/node': 18.19.121
      jest-message-util: 29.7.0
      jest-mock: 29.7.0
      jest-util: 29.7.0

  '@jest/globals@29.7.0':
    dependencies:
      '@jest/environment': 29.7.0
      '@jest/expect': 29.7.0
      '@jest/types': 29.6.3
      jest-mock: 29.7.0
    transitivePeerDependencies:
      - supports-color

  '@jest/reporters@29.7.0':
    dependencies:
      '@bcoe/v8-coverage': 0.2.3
      '@jest/console': 29.7.0
      '@jest/test-result': 29.7.0
      '@jest/transform': 29.7.0
      '@jest/types': 29.6.3
      '@jridgewell/trace-mapping': 0.3.31
      '@types/node': 18.19.121
      chalk: 4.1.2
      collect-v8-coverage: 1.0.2
      exit: 0.1.2
      glob: 7.1.6
      graceful-fs: 4.2.11
      istanbul-lib-coverage: 3.2.2
      istanbul-lib-instrument: 6.0.3
      istanbul-lib-report: 3.0.1
      istanbul-lib-source-maps: 4.0.1
      istanbul-reports: 3.2.0
      jest-message-util: 29.7.0
      jest-util: 29.7.0
      jest-worker: 29.7.0
      slash: 3.0.0
      string-length: 4.0.2
      strip-ansi: 6.0.1
      v8-to-istanbul: 9.3.0
    transitivePeerDependencies:
      - supports-color

  '@jest/schemas@29.6.3':
    dependencies:
      '@sinclair/typebox': 0.27.8

  '@jest/source-map@29.6.3':
    dependencies:
      '@jridgewell/trace-mapping': 0.3.31
      callsites: 3.1.0
      graceful-fs: 4.2.11

  '@jest/test-result@29.7.0':
    dependencies:
      '@jest/console': 29.7.0
      '@jest/types': 29.6.3
      '@types/istanbul-lib-coverage': 2.0.6
      collect-v8-coverage: 1.0.2

  '@jest/test-sequencer@29.7.0':
    dependencies:
      '@jest/test-result': 29.7.0
      graceful-fs: 4.2.11
      jest-haste-map: 29.7.0
      slash: 3.0.0

  '@jest/transform@29.7.0':
    dependencies:
      '@babel/core': 7.28.4
      '@jest/types': 29.6.3
      '@jridgewell/trace-mapping': 0.3.31
      babel-plugin-istanbul: 6.1.1
      chalk: 4.1.2
      convert-source-map: 2.0.0
      fast-json-stable-stringify: 2.1.0
      graceful-fs: 4.2.11
      jest-haste-map: 29.7.0
      jest-regex-util: 29.6.3
      jest-util: 29.7.0
      micromatch: 4.0.8
      pirates: 4.0.7
      slash: 3.0.0
      write-file-atomic: 4.0.2
    transitivePeerDependencies:
      - supports-color

  '@jest/types@29.6.3':
    dependencies:
      '@jest/schemas': 29.6.3
      '@types/istanbul-lib-coverage': 2.0.6
      '@types/istanbul-reports': 3.0.4
      '@types/node': 18.19.121
      '@types/yargs': 17.0.33
      chalk: 4.1.2

  '@jridgewell/gen-mapping@0.3.13':
    dependencies:
      '@jridgewell/sourcemap-codec': 1.5.4
      '@jridgewell/trace-mapping': 0.3.31

  '@jridgewell/remapping@2.3.5':
    dependencies:
      '@jridgewell/gen-mapping': 0.3.13
      '@jridgewell/trace-mapping': 0.3.31

  '@jridgewell/resolve-uri@3.1.2': {}

  '@jridgewell/sourcemap-codec@1.5.4': {}

  '@jridgewell/trace-mapping@0.3.31':
    dependencies:
      '@jridgewell/resolve-uri': 3.1.2
      '@jridgewell/sourcemap-codec': 1.5.4

  '@jridgewell/trace-mapping@0.3.9':
    dependencies:
      '@jridgewell/resolve-uri': 3.1.2
      '@jridgewell/sourcemap-codec': 1.5.4

  '@jsdevtools/ono@7.1.3': {}

  '@noble/hashes@1.8.0': {}

  '@paralleldrive/cuid2@2.2.2':
    dependencies:
      '@noble/hashes': 1.8.0

  '@scarf/scarf@1.4.0': {}

  '@sinclair/typebox@0.27.8': {}

  '@sinonjs/commons@3.0.1':
    dependencies:
      type-detect: 4.0.8

  '@sinonjs/fake-timers@10.3.0':
    dependencies:
      '@sinonjs/commons': 3.0.1

  '@socket.io/component-emitter@3.1.2': {}

  '@supabase/auth-js@2.71.1':
    dependencies:
      '@supabase/node-fetch': 2.6.15

  '@supabase/functions-js@2.4.5':
    dependencies:
      '@supabase/node-fetch': 2.6.15

  '@supabase/node-fetch@2.6.15':
    dependencies:
      whatwg-url: 5.0.0

  '@supabase/postgrest-js@1.19.4':
    dependencies:
      '@supabase/node-fetch': 2.6.15

  '@supabase/realtime-js@2.11.15':
    dependencies:
      '@supabase/node-fetch': 2.6.15
      '@types/phoenix': 1.6.6
      '@types/ws': 8.18.1
      isows: 1.0.7(ws@8.18.3)
      ws: 8.18.3
    transitivePeerDependencies:
      - bufferutil
      - utf-8-validate

  '@supabase/storage-js@2.10.4':
    dependencies:
      '@supabase/node-fetch': 2.6.15

  '@supabase/supabase-js@2.53.0':
    dependencies:
      '@supabase/auth-js': 2.71.1
      '@supabase/functions-js': 2.4.5
      '@supabase/node-fetch': 2.6.15
      '@supabase/postgrest-js': 1.19.4
      '@supabase/realtime-js': 2.11.15
      '@supabase/storage-js': 2.10.4
    transitivePeerDependencies:
      - bufferutil
      - utf-8-validate

  '@tsconfig/node10@1.0.11': {}

  '@tsconfig/node12@1.0.11': {}

  '@tsconfig/node14@1.0.3': {}

  '@tsconfig/node16@1.0.4': {}

  '@types/babel__core@7.20.5':
    dependencies:
      '@babel/parser': 7.28.4
      '@babel/types': 7.28.4
      '@types/babel__generator': 7.27.0
      '@types/babel__template': 7.4.4
      '@types/babel__traverse': 7.28.0

  '@types/babel__generator@7.27.0':
    dependencies:
      '@babel/types': 7.28.4

  '@types/babel__template@7.4.4':
    dependencies:
      '@babel/parser': 7.28.4
      '@babel/types': 7.28.4

  '@types/babel__traverse@7.28.0':
    dependencies:
      '@babel/types': 7.28.4

  '@types/body-parser@1.19.6':
    dependencies:
      '@types/connect': 3.4.38
      '@types/node': 18.19.121

  '@types/connect@3.4.38':
    dependencies:
      '@types/node': 18.19.121

  '@types/cookiejar@2.1.5': {}

  '@types/cors@2.8.19':
    dependencies:
      '@types/node': 18.19.121

  '@types/dotenv@8.2.3':
    dependencies:
      dotenv: 17.2.1

  '@types/express-serve-static-core@4.19.6':
    dependencies:
      '@types/node': 18.19.121
      '@types/qs': 6.14.0
      '@types/range-parser': 1.2.7
      '@types/send': 0.17.5

  '@types/express@4.17.23':
    dependencies:
      '@types/body-parser': 1.19.6
      '@types/express-serve-static-core': 4.19.6
      '@types/qs': 6.14.0
      '@types/serve-static': 1.15.8

  '@types/graceful-fs@4.1.9':
    dependencies:
      '@types/node': 18.19.121

  '@types/http-errors@2.0.5': {}

  '@types/istanbul-lib-coverage@2.0.6': {}

  '@types/istanbul-lib-report@3.0.3':
    dependencies:
      '@types/istanbul-lib-coverage': 2.0.6

  '@types/istanbul-reports@3.0.4':
    dependencies:
      '@types/istanbul-lib-report': 3.0.3

  '@types/jest@29.5.14':
    dependencies:
      expect: 29.7.0
      pretty-format: 29.7.0

  '@types/json-schema@7.0.15': {}

  '@types/jsonwebtoken@9.0.10':
    dependencies:
      '@types/ms': 2.1.0
      '@types/node': 24.1.0

  '@types/methods@1.1.4': {}

  '@types/mime@1.3.5': {}

  '@types/ms@2.1.0': {}

  '@types/node@18.19.121':
    dependencies:
      undici-types: 5.26.5

  '@types/node@24.1.0':
    dependencies:
      undici-types: 7.8.0

  '@types/phoenix@1.6.6': {}

  '@types/qs@6.14.0': {}

  '@types/range-parser@1.2.7': {}

  '@types/send@0.17.5':
    dependencies:
      '@types/mime': 1.3.5
      '@types/node': 18.19.121

  '@types/serve-static@1.15.8':
    dependencies:
      '@types/http-errors': 2.0.5
      '@types/node': 18.19.121
      '@types/send': 0.17.5

  '@types/socket.io@3.0.2':
    dependencies:
      socket.io: 4.8.1
    transitivePeerDependencies:
      - bufferutil
      - supports-color
      - utf-8-validate

  '@types/stack-utils@2.0.3': {}

  '@types/superagent@8.1.9':
    dependencies:
      '@types/cookiejar': 2.1.5
      '@types/methods': 1.1.4
      '@types/node': 18.19.121
      form-data: 4.0.4

  '@types/supertest@2.0.16':
    dependencies:
      '@types/superagent': 8.1.9

  '@types/supertest@6.0.3':
    dependencies:
      '@types/methods': 1.1.4
      '@types/superagent': 8.1.9

  '@types/swagger-jsdoc@6.0.4': {}

  '@types/swagger-ui-express@4.1.8':
    dependencies:
      '@types/express': 4.17.23
      '@types/serve-static': 1.15.8

  '@types/ws@8.18.1':
    dependencies:
      '@types/node': 18.19.121
<<<<<<< HEAD

  '@types/yargs-parser@21.0.3': {}

  '@types/yargs@17.0.33':
    dependencies:
      '@types/yargs-parser': 21.0.3
=======
>>>>>>> d9a79ac3

  '@types/yargs-parser@21.0.3': {}

  '@types/yargs@17.0.33':
    dependencies:
      '@types/yargs-parser': 21.0.3

  accepts@1.3.8:
    dependencies:
      mime-types: 2.1.35
      negotiator: 0.6.3

  accepts@2.0.0:
    dependencies:
      mime-types: 3.0.1
      negotiator: 1.0.0

  acorn-walk@8.3.4:
    dependencies:
      acorn: 8.15.0

  acorn@8.15.0: {}

  agent-base@7.1.4: {}

  ansi-escapes@4.3.2:
    dependencies:
      type-fest: 0.21.3

  ansi-regex@5.0.1: {}

  ansi-styles@4.3.0:
    dependencies:
      color-convert: 2.0.1

  ansi-styles@5.2.0: {}

  anymatch@3.1.3:
    dependencies:
      normalize-path: 3.0.0
      picomatch: 2.3.1

  arg@4.1.3: {}

  argparse@1.0.10:
    dependencies:
      sprintf-js: 1.0.3

  argparse@2.0.1: {}

  array-flatten@1.1.1: {}

  asap@2.0.6: {}

  async-limiter@1.0.1:
    optional: true

  asynckit@0.4.0: {}

  axios@1.11.0:
    dependencies:
      follow-redirects: 1.15.11
      form-data: 4.0.4
      proxy-from-env: 1.1.0
    transitivePeerDependencies:
      - debug

  babel-jest@29.7.0(@babel/core@7.28.4):
    dependencies:
      '@babel/core': 7.28.4
      '@jest/transform': 29.7.0
      '@types/babel__core': 7.20.5
      babel-plugin-istanbul: 6.1.1
      babel-preset-jest: 29.6.3(@babel/core@7.28.4)
      chalk: 4.1.2
      graceful-fs: 4.2.11
      slash: 3.0.0
    transitivePeerDependencies:
      - supports-color

  babel-plugin-istanbul@6.1.1:
    dependencies:
      '@babel/helper-plugin-utils': 7.27.1
      '@istanbuljs/load-nyc-config': 1.1.0
      '@istanbuljs/schema': 0.1.3
      istanbul-lib-instrument: 5.2.1
      test-exclude: 6.0.0
    transitivePeerDependencies:
      - supports-color

  babel-plugin-jest-hoist@29.6.3:
    dependencies:
      '@babel/template': 7.27.2
      '@babel/types': 7.28.4
      '@types/babel__core': 7.20.5
      '@types/babel__traverse': 7.28.0

  babel-preset-current-node-syntax@1.2.0(@babel/core@7.28.4):
    dependencies:
      '@babel/core': 7.28.4
      '@babel/plugin-syntax-async-generators': 7.8.4(@babel/core@7.28.4)
      '@babel/plugin-syntax-bigint': 7.8.3(@babel/core@7.28.4)
      '@babel/plugin-syntax-class-properties': 7.12.13(@babel/core@7.28.4)
      '@babel/plugin-syntax-class-static-block': 7.14.5(@babel/core@7.28.4)
      '@babel/plugin-syntax-import-attributes': 7.27.1(@babel/core@7.28.4)
      '@babel/plugin-syntax-import-meta': 7.10.4(@babel/core@7.28.4)
      '@babel/plugin-syntax-json-strings': 7.8.3(@babel/core@7.28.4)
      '@babel/plugin-syntax-logical-assignment-operators': 7.10.4(@babel/core@7.28.4)
      '@babel/plugin-syntax-nullish-coalescing-operator': 7.8.3(@babel/core@7.28.4)
      '@babel/plugin-syntax-numeric-separator': 7.10.4(@babel/core@7.28.4)
      '@babel/plugin-syntax-object-rest-spread': 7.8.3(@babel/core@7.28.4)
      '@babel/plugin-syntax-optional-catch-binding': 7.8.3(@babel/core@7.28.4)
      '@babel/plugin-syntax-optional-chaining': 7.8.3(@babel/core@7.28.4)
      '@babel/plugin-syntax-private-property-in-object': 7.14.5(@babel/core@7.28.4)
      '@babel/plugin-syntax-top-level-await': 7.14.5(@babel/core@7.28.4)

  babel-preset-jest@29.6.3(@babel/core@7.28.4):
    dependencies:
      '@babel/core': 7.28.4
      babel-plugin-jest-hoist: 29.6.3
      babel-preset-current-node-syntax: 1.2.0(@babel/core@7.28.4)

  balanced-match@1.0.2: {}

  base64-js@1.5.1: {}

  base64id@2.0.0: {}

  baseline-browser-mapping@2.8.2: {}

  bignumber.js@9.3.1: {}

  binary-extensions@2.3.0: {}

  body-parser@1.20.3:
    dependencies:
      bytes: 3.1.2
      content-type: 1.0.5
      debug: 2.6.9
      depd: 2.0.0
      destroy: 1.2.0
      http-errors: 2.0.0
      iconv-lite: 0.4.24
      on-finished: 2.4.1
      qs: 6.13.0
      raw-body: 2.5.2
      type-is: 1.6.18
      unpipe: 1.0.0
    transitivePeerDependencies:
      - supports-color

  body-parser@2.2.0:
    dependencies:
      bytes: 3.1.2
      content-type: 1.0.5
      debug: 4.4.1(supports-color@5.5.0)
      http-errors: 2.0.0
      iconv-lite: 0.6.3
      on-finished: 2.4.1
      qs: 6.14.0
      raw-body: 3.0.0
      type-is: 2.0.1
    transitivePeerDependencies:
      - supports-color

  brace-expansion@1.1.12:
    dependencies:
      balanced-match: 1.0.2
      concat-map: 0.0.1

  braces@3.0.3:
    dependencies:
      fill-range: 7.1.1

  browserslist@4.26.0:
    dependencies:
      baseline-browser-mapping: 2.8.2
      caniuse-lite: 1.0.30001741
      electron-to-chromium: 1.5.218
      node-releases: 2.0.21
      update-browserslist-db: 1.1.3(browserslist@4.26.0)

  bs-logger@0.2.6:
    dependencies:
      fast-json-stable-stringify: 2.1.0

  bser@2.1.1:
    dependencies:
      node-int64: 0.4.0

  buffer-equal-constant-time@1.0.1: {}

  buffer-from@1.1.2: {}

  buffer@5.7.1:
    dependencies:
      base64-js: 1.5.1
      ieee754: 1.2.1
    optional: true

  bytes@3.1.2: {}

  call-bind-apply-helpers@1.0.2:
    dependencies:
      es-errors: 1.3.0
      function-bind: 1.1.2

  call-bound@1.0.4:
    dependencies:
      call-bind-apply-helpers: 1.0.2
      get-intrinsic: 1.3.0

  call-me-maybe@1.0.2: {}

  callsites@3.1.0: {}

  camelcase@5.3.1: {}

  camelcase@6.3.0: {}

  caniuse-lite@1.0.30001741: {}

  chalk@4.1.2:
    dependencies:
      ansi-styles: 4.3.0
      supports-color: 7.2.0

  char-regex@1.0.2: {}

  chokidar@3.6.0:
    dependencies:
      anymatch: 3.1.3
      braces: 3.0.3
      glob-parent: 5.1.2
      is-binary-path: 2.1.0
      is-glob: 4.0.3
      normalize-path: 3.0.0
      readdirp: 3.6.0
    optionalDependencies:
      fsevents: 2.3.3

  ci-info@3.9.0: {}

  cjs-module-lexer@1.4.3: {}

  cliui@8.0.1:
    dependencies:
      string-width: 4.2.3
      strip-ansi: 6.0.1
      wrap-ansi: 7.0.0

  co@4.6.0: {}

  collect-v8-coverage@1.0.2: {}

  color-convert@2.0.1:
    dependencies:
      color-name: 1.1.4

  color-name@1.1.4: {}

  combined-stream@1.0.8:
    dependencies:
      delayed-stream: 1.0.0

  commander@6.2.0: {}

  commander@9.5.0:
    optional: true

  component-emitter@1.3.1: {}

  concat-map@0.0.1: {}

  content-disposition@0.5.4:
    dependencies:
      safe-buffer: 5.2.1

  content-disposition@1.0.0:
    dependencies:
      safe-buffer: 5.2.1

  content-type@1.0.5: {}

  convert-source-map@2.0.0: {}

  cookie-signature@1.0.6: {}

  cookie-signature@1.2.2: {}

  cookie@0.7.1: {}

  cookie@0.7.2: {}

  cookiejar@2.1.4: {}

  cors@2.8.5:
    dependencies:
      object-assign: 4.1.1
      vary: 1.1.2

  create-jest@29.7.0(@types/node@18.19.121)(ts-node@10.9.2(@types/node@18.19.121)(typescript@5.8.3)):
    dependencies:
      '@jest/types': 29.6.3
      chalk: 4.1.2
      exit: 0.1.2
      graceful-fs: 4.2.11
      jest-config: 29.7.0(@types/node@18.19.121)(ts-node@10.9.2(@types/node@18.19.121)(typescript@5.8.3))
      jest-util: 29.7.0
      prompts: 2.4.2
    transitivePeerDependencies:
      - '@types/node'
      - babel-plugin-macros
      - supports-color
      - ts-node

  create-require@1.1.1: {}

  cross-spawn@7.0.6:
    dependencies:
      path-key: 3.1.1
      shebang-command: 2.0.0
      which: 2.0.2

  debug@2.6.9:
    dependencies:
      ms: 2.0.0

  debug@4.3.7:
    dependencies:
      ms: 2.1.3

  debug@4.4.1(supports-color@5.5.0):
    dependencies:
      ms: 2.1.3
    optionalDependencies:
      supports-color: 5.5.0

  dedent@1.7.0: {}

  deepmerge@4.3.1: {}

  deferred-leveldown@5.3.0:
    dependencies:
      abstract-leveldown: 6.2.3
      inherits: 2.0.4
    optional: true

  delayed-stream@1.0.0: {}

  depd@2.0.0: {}

  destroy@1.2.0: {}

  detect-newline@3.1.0: {}

  dezalgo@1.0.4:
    dependencies:
      asap: 2.0.6
      wrappy: 1.0.2

  diff-sequences@29.6.3: {}

  diff@4.0.2: {}

  doctrine@3.0.0:
    dependencies:
      esutils: 2.0.3

  dotenv-cli@10.0.0:
    dependencies:
      cross-spawn: 7.0.6
      dotenv: 17.2.1
      dotenv-expand: 11.0.7
      minimist: 1.2.8

  dotenv-expand@11.0.7:
    dependencies:
      dotenv: 16.6.1

  dotenv@16.6.1: {}

  dotenv@17.2.1: {}

  dunder-proto@1.0.1:
    dependencies:
      call-bind-apply-helpers: 1.0.2
      es-errors: 1.3.0
      gopd: 1.2.0

  ecdsa-sig-formatter@1.0.11:
    dependencies:
      safe-buffer: 5.2.1

  ee-first@1.1.1: {}

  electron-to-chromium@1.5.218: {}

  emittery@0.13.1: {}

  emoji-regex@8.0.0: {}

  encodeurl@1.0.2: {}

  encodeurl@2.0.0: {}

  engine.io-client@6.6.3:
    dependencies:
      '@socket.io/component-emitter': 3.1.2
      debug: 4.3.7
      engine.io-parser: 5.2.3
      ws: 8.17.1
      xmlhttprequest-ssl: 2.1.2
    transitivePeerDependencies:
      - bufferutil
      - supports-color
      - utf-8-validate

  engine.io-parser@5.2.3: {}

  engine.io@6.6.4:
    dependencies:
      '@types/cors': 2.8.19
      '@types/node': 18.19.121
      accepts: 1.3.8
      base64id: 2.0.0
      cookie: 0.7.2
      cors: 2.8.5
      debug: 4.3.7
      engine.io-parser: 5.2.3
      ws: 8.17.1
    transitivePeerDependencies:
      - bufferutil
      - supports-color
      - utf-8-validate

  error-ex@1.3.2:
    dependencies:
      is-arrayish: 0.2.1

  error-ex@1.3.2:
    dependencies:
      is-arrayish: 0.2.1

  es-define-property@1.0.1: {}

  es-errors@1.3.0: {}

  es-object-atoms@1.1.1:
    dependencies:
      es-errors: 1.3.0

  es-set-tostringtag@2.1.0:
    dependencies:
      es-errors: 1.3.0
      get-intrinsic: 1.3.0
      has-tostringtag: 1.0.2
      hasown: 2.0.2

  escalade@3.2.0: {}

  escape-html@1.0.3: {}

  escape-string-regexp@2.0.0: {}

  esprima@4.0.1: {}

  esutils@2.0.3: {}

  etag@1.8.1: {}

  execa@5.1.1:
    dependencies:
      cross-spawn: 7.0.6
      get-stream: 6.0.1
      human-signals: 2.1.0
      is-stream: 2.0.1
      merge-stream: 2.0.0
      npm-run-path: 4.0.1
      onetime: 5.1.2
      signal-exit: 3.0.7
      strip-final-newline: 2.0.0

  exit@0.1.2: {}

  expect@29.7.0:
    dependencies:
      '@jest/expect-utils': 29.7.0
      jest-get-type: 29.6.3
      jest-matcher-utils: 29.7.0
      jest-message-util: 29.7.0
      jest-util: 29.7.0

  express@4.21.2:
    dependencies:
      accepts: 1.3.8
      array-flatten: 1.1.1
      body-parser: 1.20.3
      content-disposition: 0.5.4
      content-type: 1.0.5
      cookie: 0.7.1
      cookie-signature: 1.0.6
      debug: 2.6.9
      depd: 2.0.0
      encodeurl: 2.0.0
      escape-html: 1.0.3
      etag: 1.8.1
      finalhandler: 1.3.1
      fresh: 0.5.2
      http-errors: 2.0.0
      merge-descriptors: 1.0.3
      methods: 1.1.2
      on-finished: 2.4.1
      parseurl: 1.3.3
      path-to-regexp: 0.1.12
      proxy-addr: 2.0.7
      qs: 6.13.0
      range-parser: 1.2.1
      safe-buffer: 5.2.1
      send: 0.19.0
      serve-static: 1.16.2
      setprototypeof: 1.2.0
      statuses: 2.0.1
      type-is: 1.6.18
      utils-merge: 1.0.1
      vary: 1.1.2
    transitivePeerDependencies:
      - supports-color

  express@5.1.0:
    dependencies:
      accepts: 2.0.0
      body-parser: 2.2.0
      content-disposition: 1.0.0
      content-type: 1.0.5
      cookie: 0.7.1
      cookie-signature: 1.2.2
      debug: 4.4.1(supports-color@5.5.0)
      encodeurl: 2.0.0
      escape-html: 1.0.3
      etag: 1.8.1
      finalhandler: 2.1.0
      fresh: 2.0.0
      http-errors: 2.0.0
      merge-descriptors: 2.0.0
      mime-types: 3.0.1
      on-finished: 2.4.1
      once: 1.4.0
      parseurl: 1.3.3
      proxy-addr: 2.0.7
      qs: 6.14.0
      range-parser: 1.2.1
      router: 2.2.0
      send: 1.2.0
      serve-static: 2.2.0
      statuses: 2.0.1
      type-is: 2.0.1
      vary: 1.1.2
    transitivePeerDependencies:
      - supports-color

  extend@3.0.2: {}

  fast-json-stable-stringify@2.1.0: {}

  fast-safe-stringify@2.1.1: {}

  fb-watchman@2.0.2:
    dependencies:
      bser: 2.1.1

  fill-range@7.1.1:
    dependencies:
      to-regex-range: 5.0.1

  finalhandler@1.3.1:
    dependencies:
      debug: 2.6.9
      encodeurl: 2.0.0
      escape-html: 1.0.3
      on-finished: 2.4.1
      parseurl: 1.3.3
      statuses: 2.0.1
      unpipe: 1.0.0
    transitivePeerDependencies:
      - supports-color

  finalhandler@2.1.0:
    dependencies:
      debug: 4.4.1(supports-color@5.5.0)
      encodeurl: 2.0.0
      escape-html: 1.0.3
      on-finished: 2.4.1
      parseurl: 1.3.3
      statuses: 2.0.1
    transitivePeerDependencies:
      - supports-color

  find-up@4.1.0:
    dependencies:
      locate-path: 5.0.0
      path-exists: 4.0.0

  follow-redirects@1.15.11: {}

  form-data@4.0.4:
    dependencies:
      asynckit: 0.4.0
      combined-stream: 1.0.8
      es-set-tostringtag: 2.1.0
      hasown: 2.0.2
      mime-types: 2.1.35

  formidable@2.1.5:
    dependencies:
      '@paralleldrive/cuid2': 2.2.2
      dezalgo: 1.0.4
      once: 1.4.0
      qs: 6.14.0

  formidable@3.5.4:
    dependencies:
      '@paralleldrive/cuid2': 2.2.2
      dezalgo: 1.0.4
      once: 1.4.0

  forwarded@0.2.0: {}

  fresh@0.5.2: {}

  fresh@2.0.0: {}

  fs.realpath@1.0.0: {}

  fsevents@2.3.3:
    optional: true

  function-bind@1.1.2: {}

  gaxios@6.7.1:
    dependencies:
      extend: 3.0.2
      https-proxy-agent: 7.0.6
      is-stream: 2.0.1
      node-fetch: 2.7.0
      uuid: 9.0.1
    transitivePeerDependencies:
      - encoding
      - supports-color

  gcp-metadata@6.1.1:
    dependencies:
      gaxios: 6.7.1
      google-logging-utils: 0.0.2
      json-bigint: 1.0.0
    transitivePeerDependencies:
      - encoding
      - supports-color

  gensync@1.0.0-beta.2: {}

  get-caller-file@2.0.5: {}

  get-intrinsic@1.3.0:
    dependencies:
      call-bind-apply-helpers: 1.0.2
      es-define-property: 1.0.1
      es-errors: 1.3.0
      es-object-atoms: 1.1.1
      function-bind: 1.1.2
      get-proto: 1.0.1
      gopd: 1.2.0
      has-symbols: 1.1.0
      hasown: 2.0.2
      math-intrinsics: 1.1.0

  get-package-type@0.1.0: {}

  get-proto@1.0.1:
    dependencies:
      dunder-proto: 1.0.1
      es-object-atoms: 1.1.1

  get-stream@6.0.1: {}

  glob-parent@5.1.2:
    dependencies:
      is-glob: 4.0.3

  glob@7.1.6:
    dependencies:
      fs.realpath: 1.0.0
      inflight: 1.0.6
      inherits: 2.0.4
      minimatch: 3.1.2
      once: 1.4.0
      path-is-absolute: 1.0.1

  google-auth-library@9.15.1:
    dependencies:
      base64-js: 1.5.1
      ecdsa-sig-formatter: 1.0.11
      gaxios: 6.7.1
      gcp-metadata: 6.1.1
      gtoken: 7.1.0
      jws: 4.0.0
    transitivePeerDependencies:
      - encoding
      - supports-color

  google-logging-utils@0.0.2: {}

  gopd@1.2.0: {}

  graceful-fs@4.2.11: {}

  gtoken@7.1.0:
    dependencies:
      gaxios: 6.7.1
      jws: 4.0.0
    transitivePeerDependencies:
      - encoding
      - supports-color

  handlebars@4.7.8:
    dependencies:
      minimist: 1.2.8
      neo-async: 2.6.2
      source-map: 0.6.1
      wordwrap: 1.0.0
    optionalDependencies:
      uglify-js: 3.19.3

  has-flag@3.0.0: {}

  has-flag@4.0.0: {}

  has-symbols@1.1.0: {}

  has-tostringtag@1.0.2:
    dependencies:
      has-symbols: 1.1.0

  hasown@2.0.2:
    dependencies:
      function-bind: 1.1.2

  html-escaper@2.0.2: {}

  http-errors@2.0.0:
    dependencies:
      depd: 2.0.0
      inherits: 2.0.4
      setprototypeof: 1.2.0
      statuses: 2.0.1
      toidentifier: 1.0.1

  https-proxy-agent@7.0.6:
    dependencies:
      agent-base: 7.1.4
      debug: 4.4.1(supports-color@5.5.0)
    transitivePeerDependencies:
      - supports-color

  human-signals@2.1.0: {}

  iconv-lite@0.4.24:
    dependencies:
      safer-buffer: 2.1.2

  iconv-lite@0.6.3:
    dependencies:
      safer-buffer: 2.1.2

  ignore-by-default@1.0.1: {}

  import-local@3.2.0:
    dependencies:
      pkg-dir: 4.2.0
      resolve-cwd: 3.0.0

  imurmurhash@0.1.4: {}

  import-local@3.2.0:
    dependencies:
      pkg-dir: 4.2.0
      resolve-cwd: 3.0.0

  imurmurhash@0.1.4: {}

  inflight@1.0.6:
    dependencies:
      once: 1.4.0
      wrappy: 1.0.2

  inherits@2.0.4: {}

  install@0.13.0: {}

  ipaddr.js@1.9.1: {}

  is-arrayish@0.2.1: {}

  is-binary-path@2.1.0:
    dependencies:
      binary-extensions: 2.3.0

  is-core-module@2.16.1:
    dependencies:
      hasown: 2.0.2

  is-extglob@2.1.1: {}

  is-fullwidth-code-point@3.0.0: {}

  is-generator-fn@2.1.0: {}

  is-glob@4.0.3:
    dependencies:
      is-extglob: 2.1.1

  is-number@7.0.0: {}

  is-promise@4.0.0: {}

  is-stream@2.0.1: {}

  isexe@2.0.0: {}

  isomorphic.js@0.2.5: {}

  isows@1.0.7(ws@8.18.3):
    dependencies:
      ws: 8.18.3

  istanbul-lib-coverage@3.2.2: {}

  istanbul-lib-instrument@5.2.1:
    dependencies:
      '@babel/core': 7.28.4
      '@babel/parser': 7.28.4
      '@istanbuljs/schema': 0.1.3
      istanbul-lib-coverage: 3.2.2
      semver: 6.3.1
    transitivePeerDependencies:
      - supports-color

  istanbul-lib-instrument@6.0.3:
    dependencies:
      '@babel/core': 7.28.4
      '@babel/parser': 7.28.4
      '@istanbuljs/schema': 0.1.3
      istanbul-lib-coverage: 3.2.2
      semver: 7.7.2
    transitivePeerDependencies:
      - supports-color

  istanbul-lib-report@3.0.1:
    dependencies:
      istanbul-lib-coverage: 3.2.2
      make-dir: 4.0.0
      supports-color: 7.2.0

  istanbul-lib-source-maps@4.0.1:
    dependencies:
      debug: 4.4.1(supports-color@5.5.0)
      istanbul-lib-coverage: 3.2.2
      source-map: 0.6.1
    transitivePeerDependencies:
      - supports-color

  istanbul-reports@3.2.0:
    dependencies:
      html-escaper: 2.0.2
      istanbul-lib-report: 3.0.1

  jest-changed-files@29.7.0:
    dependencies:
      execa: 5.1.1
      jest-util: 29.7.0
      p-limit: 3.1.0

  jest-circus@29.7.0:
    dependencies:
      '@jest/environment': 29.7.0
      '@jest/expect': 29.7.0
      '@jest/test-result': 29.7.0
      '@jest/types': 29.6.3
      '@types/node': 18.19.121
      chalk: 4.1.2
      co: 4.6.0
      dedent: 1.7.0
      is-generator-fn: 2.1.0
      jest-each: 29.7.0
      jest-matcher-utils: 29.7.0
      jest-message-util: 29.7.0
      jest-runtime: 29.7.0
      jest-snapshot: 29.7.0
      jest-util: 29.7.0
      p-limit: 3.1.0
      pretty-format: 29.7.0
      pure-rand: 6.1.0
      slash: 3.0.0
      stack-utils: 2.0.6
    transitivePeerDependencies:
      - babel-plugin-macros
      - supports-color

  jest-cli@29.7.0(@types/node@18.19.121)(ts-node@10.9.2(@types/node@18.19.121)(typescript@5.8.3)):
    dependencies:
      '@jest/core': 29.7.0(ts-node@10.9.2(@types/node@18.19.121)(typescript@5.8.3))
      '@jest/test-result': 29.7.0
      '@jest/types': 29.6.3
      chalk: 4.1.2
      create-jest: 29.7.0(@types/node@18.19.121)(ts-node@10.9.2(@types/node@18.19.121)(typescript@5.8.3))
      exit: 0.1.2
      import-local: 3.2.0
      jest-config: 29.7.0(@types/node@18.19.121)(ts-node@10.9.2(@types/node@18.19.121)(typescript@5.8.3))
      jest-util: 29.7.0
      jest-validate: 29.7.0
      yargs: 17.7.2
    transitivePeerDependencies:
      - '@types/node'
      - babel-plugin-macros
      - supports-color
      - ts-node

  jest-config@29.7.0(@types/node@18.19.121)(ts-node@10.9.2(@types/node@18.19.121)(typescript@5.8.3)):
    dependencies:
      '@babel/core': 7.28.4
      '@jest/test-sequencer': 29.7.0
      '@jest/types': 29.6.3
      babel-jest: 29.7.0(@babel/core@7.28.4)
      chalk: 4.1.2
      ci-info: 3.9.0
      deepmerge: 4.3.1
      glob: 7.1.6
      graceful-fs: 4.2.11
      jest-circus: 29.7.0
      jest-environment-node: 29.7.0
      jest-get-type: 29.6.3
      jest-regex-util: 29.6.3
      jest-resolve: 29.7.0
      jest-runner: 29.7.0
      jest-util: 29.7.0
      jest-validate: 29.7.0
      micromatch: 4.0.8
      parse-json: 5.2.0
      pretty-format: 29.7.0
      slash: 3.0.0
      strip-json-comments: 3.1.1
    optionalDependencies:
      '@types/node': 18.19.121
      ts-node: 10.9.2(@types/node@18.19.121)(typescript@5.8.3)
    transitivePeerDependencies:
      - babel-plugin-macros
      - supports-color

  jest-diff@29.7.0:
    dependencies:
      chalk: 4.1.2
      diff-sequences: 29.6.3
      jest-get-type: 29.6.3
      pretty-format: 29.7.0

  jest-docblock@29.7.0:
    dependencies:
      detect-newline: 3.1.0

  jest-each@29.7.0:
    dependencies:
      '@jest/types': 29.6.3
      chalk: 4.1.2
      jest-get-type: 29.6.3
      jest-util: 29.7.0
      pretty-format: 29.7.0

  jest-environment-node@29.7.0:
    dependencies:
      '@jest/environment': 29.7.0
      '@jest/fake-timers': 29.7.0
      '@jest/types': 29.6.3
      '@types/node': 18.19.121
      jest-mock: 29.7.0
      jest-util: 29.7.0

  jest-get-type@29.6.3: {}

  jest-haste-map@29.7.0:
    dependencies:
      '@jest/types': 29.6.3
      '@types/graceful-fs': 4.1.9
      '@types/node': 18.19.121
      anymatch: 3.1.3
      fb-watchman: 2.0.2
      graceful-fs: 4.2.11
      jest-regex-util: 29.6.3
      jest-util: 29.7.0
      jest-worker: 29.7.0
      micromatch: 4.0.8
      walker: 1.0.8
    optionalDependencies:
      fsevents: 2.3.3

  jest-leak-detector@29.7.0:
    dependencies:
      jest-get-type: 29.6.3
      pretty-format: 29.7.0

  jest-matcher-utils@29.7.0:
    dependencies:
      chalk: 4.1.2
      jest-diff: 29.7.0
      jest-get-type: 29.6.3
      pretty-format: 29.7.0

  jest-message-util@29.7.0:
    dependencies:
      '@babel/code-frame': 7.27.1
      '@jest/types': 29.6.3
      '@types/stack-utils': 2.0.3
      chalk: 4.1.2
      graceful-fs: 4.2.11
      micromatch: 4.0.8
      pretty-format: 29.7.0
      slash: 3.0.0
      stack-utils: 2.0.6

  jest-mock@29.7.0:
    dependencies:
      '@jest/types': 29.6.3
      '@types/node': 18.19.121
      jest-util: 29.7.0

  jest-pnp-resolver@1.2.3(jest-resolve@29.7.0):
    optionalDependencies:
      jest-resolve: 29.7.0

  jest-regex-util@29.6.3: {}

  jest-resolve-dependencies@29.7.0:
    dependencies:
      jest-regex-util: 29.6.3
      jest-snapshot: 29.7.0
    transitivePeerDependencies:
      - supports-color

  jest-resolve@29.7.0:
    dependencies:
      chalk: 4.1.2
      graceful-fs: 4.2.11
      jest-haste-map: 29.7.0
      jest-pnp-resolver: 1.2.3(jest-resolve@29.7.0)
      jest-util: 29.7.0
      jest-validate: 29.7.0
      resolve: 1.22.10
      resolve.exports: 2.0.3
      slash: 3.0.0

  jest-runner@29.7.0:
    dependencies:
      '@jest/console': 29.7.0
      '@jest/environment': 29.7.0
      '@jest/test-result': 29.7.0
      '@jest/transform': 29.7.0
      '@jest/types': 29.6.3
      '@types/node': 18.19.121
      chalk: 4.1.2
      emittery: 0.13.1
      graceful-fs: 4.2.11
      jest-docblock: 29.7.0
      jest-environment-node: 29.7.0
      jest-haste-map: 29.7.0
      jest-leak-detector: 29.7.0
      jest-message-util: 29.7.0
      jest-resolve: 29.7.0
      jest-runtime: 29.7.0
      jest-util: 29.7.0
      jest-watcher: 29.7.0
      jest-worker: 29.7.0
      p-limit: 3.1.0
      source-map-support: 0.5.13
    transitivePeerDependencies:
      - supports-color

  jest-runtime@29.7.0:
    dependencies:
      '@jest/environment': 29.7.0
      '@jest/fake-timers': 29.7.0
      '@jest/globals': 29.7.0
      '@jest/source-map': 29.6.3
      '@jest/test-result': 29.7.0
      '@jest/transform': 29.7.0
      '@jest/types': 29.6.3
      '@types/node': 18.19.121
      chalk: 4.1.2
      cjs-module-lexer: 1.4.3
      collect-v8-coverage: 1.0.2
      glob: 7.1.6
      graceful-fs: 4.2.11
      jest-haste-map: 29.7.0
      jest-message-util: 29.7.0
      jest-mock: 29.7.0
      jest-regex-util: 29.6.3
      jest-resolve: 29.7.0
      jest-snapshot: 29.7.0
      jest-util: 29.7.0
      slash: 3.0.0
      strip-bom: 4.0.0
    transitivePeerDependencies:
      - supports-color

  jest-snapshot@29.7.0:
    dependencies:
      '@babel/core': 7.28.4
      '@babel/generator': 7.28.3
      '@babel/plugin-syntax-jsx': 7.27.1(@babel/core@7.28.4)
      '@babel/plugin-syntax-typescript': 7.27.1(@babel/core@7.28.4)
      '@babel/types': 7.28.4
      '@jest/expect-utils': 29.7.0
      '@jest/transform': 29.7.0
      '@jest/types': 29.6.3
      babel-preset-current-node-syntax: 1.2.0(@babel/core@7.28.4)
      chalk: 4.1.2
      expect: 29.7.0
      graceful-fs: 4.2.11
      jest-diff: 29.7.0
      jest-get-type: 29.6.3
      jest-matcher-utils: 29.7.0
      jest-message-util: 29.7.0
      jest-util: 29.7.0
      natural-compare: 1.4.0
      pretty-format: 29.7.0
      semver: 7.7.2
    transitivePeerDependencies:
      - supports-color

  jest-util@29.7.0:
    dependencies:
      '@jest/types': 29.6.3
      '@types/node': 18.19.121
      chalk: 4.1.2
      ci-info: 3.9.0
      graceful-fs: 4.2.11
      picomatch: 2.3.1

  jest-validate@29.7.0:
    dependencies:
      '@jest/types': 29.6.3
      camelcase: 6.3.0
      chalk: 4.1.2
      jest-get-type: 29.6.3
      leven: 3.1.0
      pretty-format: 29.7.0

  jest-watcher@29.7.0:
    dependencies:
      '@jest/test-result': 29.7.0
      '@jest/types': 29.6.3
      '@types/node': 18.19.121
      ansi-escapes: 4.3.2
      chalk: 4.1.2
      emittery: 0.13.1
      jest-util: 29.7.0
      string-length: 4.0.2

  jest-worker@29.7.0:
    dependencies:
      '@types/node': 18.19.121
      jest-util: 29.7.0
      merge-stream: 2.0.0
      supports-color: 8.1.1

  jest@29.7.0(@types/node@18.19.121)(ts-node@10.9.2(@types/node@18.19.121)(typescript@5.8.3)):
    dependencies:
      '@jest/core': 29.7.0(ts-node@10.9.2(@types/node@18.19.121)(typescript@5.8.3))
      '@jest/types': 29.6.3
      import-local: 3.2.0
      jest-cli: 29.7.0(@types/node@18.19.121)(ts-node@10.9.2(@types/node@18.19.121)(typescript@5.8.3))
    transitivePeerDependencies:
      - '@types/node'
      - babel-plugin-macros
      - supports-color
      - ts-node

  js-tokens@4.0.0: {}

  js-yaml@3.14.1:
    dependencies:
      argparse: 1.0.10
      esprima: 4.0.1

  js-yaml@4.1.0:
    dependencies:
      argparse: 2.0.1

  jsesc@3.1.0: {}

  json-bigint@1.0.0:
    dependencies:
      bignumber.js: 9.3.1

  json-parse-even-better-errors@2.3.1: {}

  json5@2.2.3: {}

  jsonwebtoken@9.0.2:
    dependencies:
      jws: 3.2.2
      lodash.includes: 4.3.0
      lodash.isboolean: 3.0.3
      lodash.isinteger: 4.0.4
      lodash.isnumber: 3.0.3
      lodash.isplainobject: 4.0.6
      lodash.isstring: 4.0.1
      lodash.once: 4.1.1
      ms: 2.1.3
      semver: 7.7.2

  jwa@1.4.2:
    dependencies:
      buffer-equal-constant-time: 1.0.1
      ecdsa-sig-formatter: 1.0.11
      safe-buffer: 5.2.1

  jwa@2.0.1:
    dependencies:
      buffer-equal-constant-time: 1.0.1
      ecdsa-sig-formatter: 1.0.11
      safe-buffer: 5.2.1

  jws@3.2.2:
    dependencies:
      jwa: 1.4.2
      safe-buffer: 5.2.1

  jws@4.0.0:
    dependencies:
      jwa: 2.0.1
      safe-buffer: 5.2.1

<<<<<<< HEAD
  kleur@3.0.3: {}

  level-codec@9.0.2:
    dependencies:
      buffer: 5.7.1
    optional: true
=======
>>>>>>> d9a79ac3
  kleur@3.0.3: {}

  leven@3.1.0: {}

  leven@3.1.0: {}

  lib0@0.2.114:
    dependencies:
      isomorphic.js: 0.2.5

  lines-and-columns@1.2.4: {}

  locate-path@5.0.0:
    dependencies:
      p-locate: 4.1.0

  lodash.debounce@4.0.8: {}

  lodash.get@4.4.2: {}

  lodash.includes@4.3.0: {}

  lodash.isboolean@3.0.3: {}

  lodash.isequal@4.5.0: {}

  lodash.isinteger@4.0.4: {}

  lodash.isnumber@3.0.3: {}

  lodash.isplainobject@4.0.6: {}

  lodash.isstring@4.0.1: {}

  lodash.memoize@4.1.2: {}

  lodash.mergewith@4.6.2: {}

  lodash.once@4.1.1: {}

  lru-cache@5.1.1:
    dependencies:
      yallist: 3.1.1

  ltgt@2.2.1:
    optional: true
  make-dir@4.0.0:
    dependencies:
      semver: 7.7.2

  make-dir@4.0.0:
    dependencies:
      semver: 7.7.2

  make-error@1.3.6: {}

  makeerror@1.0.12:
    dependencies:
      tmpl: 1.0.5

  math-intrinsics@1.1.0: {}

  media-typer@0.3.0: {}

  media-typer@1.1.0: {}

  merge-descriptors@1.0.3: {}

  merge-descriptors@2.0.0: {}

  merge-stream@2.0.0: {}

  methods@1.1.2: {}

  micromatch@4.0.8:
    dependencies:
      braces: 3.0.3
      picomatch: 2.3.1

  mime-db@1.52.0: {}

  mime-db@1.54.0: {}

  mime-types@2.1.35:
    dependencies:
      mime-db: 1.52.0

  mime-types@3.0.1:
    dependencies:
      mime-db: 1.54.0

  mime@1.6.0: {}

  mime@2.6.0: {}

<<<<<<< HEAD
  mime@4.0.7: {}
=======
  mime@4.1.0: {}
>>>>>>> d9a79ac3

  mimic-fn@2.1.0: {}

  minimatch@3.1.2:
    dependencies:
      brace-expansion: 1.1.12

  minimist@1.2.8: {}

  ms@2.0.0: {}

  ms@2.1.3: {}

  natural-compare@1.4.0: {}

  natural-compare@1.4.0: {}

  negotiator@0.6.3: {}

  negotiator@1.0.0: {}

  neo-async@2.6.2: {}

  node-fetch@2.7.0:
    dependencies:
      whatwg-url: 5.0.0

<<<<<<< HEAD
  node-gyp-build@4.1.1:
    optional: true
  node-int64@0.4.0: {}

  node-releases@2.0.21: {}

=======
>>>>>>> d9a79ac3
  node-int64@0.4.0: {}

  node-releases@2.0.21: {}

  nodemon@3.1.10:
    dependencies:
      chokidar: 3.6.0
      debug: 4.4.1(supports-color@5.5.0)
      ignore-by-default: 1.0.1
      minimatch: 3.1.2
      pstree.remy: 1.1.8
      semver: 7.7.2
      simple-update-notifier: 2.0.0
      supports-color: 5.5.0
      touch: 3.1.1
      undefsafe: 2.0.5

  normalize-path@3.0.0: {}

  npm-run-path@4.0.1:
    dependencies:
      path-key: 3.1.1

  object-assign@4.1.1: {}

  object-inspect@1.13.4: {}

  on-finished@2.4.1:
    dependencies:
      ee-first: 1.1.1

  once@1.4.0:
    dependencies:
      wrappy: 1.0.2

  onetime@5.1.2:
    dependencies:
      mimic-fn: 2.1.0

  openapi-types@12.1.3: {}

  p-limit@2.3.0:
    dependencies:
      p-try: 2.2.0

  p-limit@3.1.0:
    dependencies:
      yocto-queue: 0.1.0

  p-locate@4.1.0:
    dependencies:
      p-limit: 2.3.0

  p-try@2.2.0: {}

  parse-json@5.2.0:
    dependencies:
      '@babel/code-frame': 7.27.1
      error-ex: 1.3.2
      json-parse-even-better-errors: 2.3.1
      lines-and-columns: 1.2.4

  parseurl@1.3.3: {}

  path-exists@4.0.0: {}

  path-is-absolute@1.0.1: {}

  path-key@3.1.1: {}

  path-parse@1.0.7: {}

  path-to-regexp@0.1.12: {}

  path-to-regexp@8.2.0: {}

  picocolors@1.1.1: {}

  picomatch@2.3.1: {}

  pirates@4.0.7: {}

  pkg-dir@4.2.0:
    dependencies:
      find-up: 4.1.0

  prettier@3.6.2: {}

  pretty-format@29.7.0:
    dependencies:
      '@jest/schemas': 29.6.3
      ansi-styles: 5.2.0
      react-is: 18.3.1

  prompts@2.4.2:
    dependencies:
      kleur: 3.0.3
      sisteransi: 1.0.5

  proxy-addr@2.0.7:
    dependencies:
      forwarded: 0.2.0
      ipaddr.js: 1.9.1

  proxy-from-env@1.1.0: {}

  pstree.remy@1.1.8: {}

  pure-rand@6.1.0: {}

  qs@6.13.0:
    dependencies:
      side-channel: 1.1.0

  qs@6.14.0:
    dependencies:
      side-channel: 1.1.0

  range-parser@1.2.1: {}

  raw-body@2.5.2:
    dependencies:
      bytes: 3.1.2
      http-errors: 2.0.0
      iconv-lite: 0.4.24
      unpipe: 1.0.0

  raw-body@3.0.0:
    dependencies:
      bytes: 3.1.2
      http-errors: 2.0.0
      iconv-lite: 0.6.3
      unpipe: 1.0.0

  react-is@18.3.1: {}

  readable-stream@3.6.2:
    dependencies:
      inherits: 2.0.4
      string_decoder: 1.3.0
      util-deprecate: 1.0.2
    optional: true

  readdirp@3.6.0:
    dependencies:
      picomatch: 2.3.1

  require-directory@2.1.1: {}

  resolve-cwd@3.0.0:
    dependencies:
      resolve-from: 5.0.0

  resolve-from@5.0.0: {}

  resolve.exports@2.0.3: {}

  resolve@1.22.10:
    dependencies:
      is-core-module: 2.16.1
      path-parse: 1.0.7
      supports-preserve-symlinks-flag: 1.0.0

  router@2.2.0:
    dependencies:
      debug: 4.4.1(supports-color@5.5.0)
      depd: 2.0.0
      is-promise: 4.0.0
      parseurl: 1.3.3
      path-to-regexp: 8.2.0
    transitivePeerDependencies:
      - supports-color

  safe-buffer@5.2.1: {}

  safer-buffer@2.1.2: {}

  semver@6.3.1: {}

  semver@7.7.2: {}

  send@0.19.0:
    dependencies:
      debug: 2.6.9
      depd: 2.0.0
      destroy: 1.2.0
      encodeurl: 1.0.2
      escape-html: 1.0.3
      etag: 1.8.1
      fresh: 0.5.2
      http-errors: 2.0.0
      mime: 1.6.0
      ms: 2.1.3
      on-finished: 2.4.1
      range-parser: 1.2.1
      statuses: 2.0.1
    transitivePeerDependencies:
      - supports-color

  send@1.2.0:
    dependencies:
      debug: 4.4.1(supports-color@5.5.0)
      encodeurl: 2.0.0
      escape-html: 1.0.3
      etag: 1.8.1
      fresh: 2.0.0
      http-errors: 2.0.0
      mime-types: 3.0.1
      ms: 2.1.3
      on-finished: 2.4.1
      range-parser: 1.2.1
      statuses: 2.0.1
    transitivePeerDependencies:
      - supports-color

  serve-static@1.16.2:
    dependencies:
      encodeurl: 2.0.0
      escape-html: 1.0.3
      parseurl: 1.3.3
      send: 0.19.0
    transitivePeerDependencies:
      - supports-color

  serve-static@2.2.0:
    dependencies:
      encodeurl: 2.0.0
      escape-html: 1.0.3
      parseurl: 1.3.3
      send: 1.2.0
    transitivePeerDependencies:
      - supports-color

  setprototypeof@1.2.0: {}

  shebang-command@2.0.0:
    dependencies:
      shebang-regex: 3.0.0

  shebang-regex@3.0.0: {}

  side-channel-list@1.0.0:
    dependencies:
      es-errors: 1.3.0
      object-inspect: 1.13.4

  side-channel-map@1.0.1:
    dependencies:
      call-bound: 1.0.4
      es-errors: 1.3.0
      get-intrinsic: 1.3.0
      object-inspect: 1.13.4

  side-channel-weakmap@1.0.2:
    dependencies:
      call-bound: 1.0.4
      es-errors: 1.3.0
      get-intrinsic: 1.3.0
      object-inspect: 1.13.4
      side-channel-map: 1.0.1

  side-channel@1.1.0:
    dependencies:
      es-errors: 1.3.0
      object-inspect: 1.13.4
      side-channel-list: 1.0.0
      side-channel-map: 1.0.1
      side-channel-weakmap: 1.0.2

  signal-exit@3.0.7: {}

  simple-update-notifier@2.0.0:
    dependencies:
      semver: 7.7.2

  sisteransi@1.0.5: {}

  slash@3.0.0: {}

  socket.io-adapter@2.5.5:
    dependencies:
      debug: 4.3.7
      ws: 8.17.1
    transitivePeerDependencies:
      - bufferutil
      - supports-color
      - utf-8-validate

  socket.io-client@4.8.1:
    dependencies:
      '@socket.io/component-emitter': 3.1.2
      debug: 4.3.7
      engine.io-client: 6.6.3
      socket.io-parser: 4.2.4
    transitivePeerDependencies:
      - bufferutil
      - supports-color
      - utf-8-validate

  socket.io-parser@4.2.4:
    dependencies:
      '@socket.io/component-emitter': 3.1.2
      debug: 4.3.7
    transitivePeerDependencies:
      - supports-color

  socket.io@4.8.1:
    dependencies:
      accepts: 1.3.8
      base64id: 2.0.0
      cors: 2.8.5
      debug: 4.3.7
      engine.io: 6.6.4
      socket.io-adapter: 2.5.5
      socket.io-parser: 4.2.4
    transitivePeerDependencies:
      - bufferutil
      - supports-color
      - utf-8-validate

  source-map-support@0.5.13:
    dependencies:
      buffer-from: 1.1.2
      source-map: 0.6.1

  source-map@0.6.1: {}

  sprintf-js@1.0.3: {}

  stack-utils@2.0.6:
    dependencies:
      escape-string-regexp: 2.0.0

  statuses@2.0.1: {}

  string-length@4.0.2:
    dependencies:
      char-regex: 1.0.2
      strip-ansi: 6.0.1

  string-width@4.2.3:
    dependencies:
      emoji-regex: 8.0.0
      is-fullwidth-code-point: 3.0.0
      strip-ansi: 6.0.1

  string_decoder@1.3.0:
    dependencies:
      char-regex: 1.0.2
      strip-ansi: 6.0.1

  string-width@4.2.3:
    dependencies:
      emoji-regex: 8.0.0
      is-fullwidth-code-point: 3.0.0
      strip-ansi: 6.0.1

  strip-ansi@6.0.1:
    dependencies:
      ansi-regex: 5.0.1

  strip-bom@4.0.0: {}

  strip-final-newline@2.0.0: {}

  strip-json-comments@3.1.1: {}

  superagent@10.2.3:
    dependencies:
      component-emitter: 1.3.1
      cookiejar: 2.1.4
      debug: 4.4.1(supports-color@5.5.0)
      fast-safe-stringify: 2.1.1
      form-data: 4.0.4
      formidable: 3.5.4
      methods: 1.1.2
      mime: 2.6.0
      qs: 6.14.0
    transitivePeerDependencies:
      - supports-color

  superagent@8.1.2:
    dependencies:
      component-emitter: 1.3.1
      cookiejar: 2.1.4
      debug: 4.4.1(supports-color@5.5.0)
      fast-safe-stringify: 2.1.1
      form-data: 4.0.4
      formidable: 2.1.5
      methods: 1.1.2
      mime: 2.6.0
      qs: 6.14.0
      semver: 7.7.2
    transitivePeerDependencies:
      - supports-color

  supertest@6.3.4:
    dependencies:
      methods: 1.1.2
      superagent: 8.1.2
    transitivePeerDependencies:
      - supports-color

<<<<<<< HEAD
  strip-ansi@6.0.1:
    dependencies:
      ansi-regex: 5.0.1

  strip-bom@4.0.0: {}

  strip-final-newline@2.0.0: {}

  strip-json-comments@3.1.1: {}

  superagent@10.2.3:
    dependencies:
      component-emitter: 1.3.1
      cookiejar: 2.1.4
      debug: 4.4.1(supports-color@5.5.0)
      fast-safe-stringify: 2.1.1
      form-data: 4.0.4
      formidable: 3.5.4
      methods: 1.1.2
      mime: 2.6.0
      qs: 6.14.0
    transitivePeerDependencies:
      - supports-color

=======
>>>>>>> d9a79ac3
  supertest@7.1.4:
    dependencies:
      methods: 1.1.2
      superagent: 10.2.3
    transitivePeerDependencies:
      - supports-color

  supports-color@5.5.0:
    dependencies:
      has-flag: 3.0.0

  supports-color@7.2.0:
    dependencies:
      has-flag: 4.0.0

  supports-color@8.1.1:
    dependencies:
      has-flag: 4.0.0

  supports-preserve-symlinks-flag@1.0.0: {}

  swagger-jsdoc@6.2.8(openapi-types@12.1.3):
    dependencies:
      commander: 6.2.0
      doctrine: 3.0.0
      glob: 7.1.6
      lodash.mergewith: 4.6.2
      swagger-parser: 10.0.3(openapi-types@12.1.3)
      yaml: 2.0.0-1
    transitivePeerDependencies:
      - openapi-types

  swagger-parser@10.0.3(openapi-types@12.1.3):
    dependencies:
      '@apidevtools/swagger-parser': 10.0.3(openapi-types@12.1.3)
    transitivePeerDependencies:
      - openapi-types

  swagger-ui-dist@5.27.1:
    dependencies:
      '@scarf/scarf': 1.4.0

  swagger-ui-express@5.0.1(express@4.21.2):
    dependencies:
      express: 4.21.2
      swagger-ui-dist: 5.27.1

  test-exclude@6.0.0:
    dependencies:
      '@istanbuljs/schema': 0.1.3
      glob: 7.1.6
      minimatch: 3.1.2

  tmpl@1.0.5: {}

  to-regex-range@5.0.1:
    dependencies:
      is-number: 7.0.0

  toidentifier@1.0.1: {}

  touch@3.1.1: {}

  tr46@0.0.3: {}

  ts-jest@29.4.1(@babel/core@7.28.4)(@jest/transform@29.7.0)(@jest/types@29.6.3)(babel-jest@29.7.0(@babel/core@7.28.4))(jest-util@29.7.0)(jest@29.7.0(@types/node@18.19.121)(ts-node@10.9.2(@types/node@18.19.121)(typescript@5.8.3)))(typescript@5.8.3):
    dependencies:
      bs-logger: 0.2.6
      fast-json-stable-stringify: 2.1.0
      handlebars: 4.7.8
      jest: 29.7.0(@types/node@18.19.121)(ts-node@10.9.2(@types/node@18.19.121)(typescript@5.8.3))
      json5: 2.2.3
      lodash.memoize: 4.1.2
      make-error: 1.3.6
      semver: 7.7.2
      type-fest: 4.41.0
      typescript: 5.8.3
      yargs-parser: 21.1.1
    optionalDependencies:
      '@babel/core': 7.28.4
      '@jest/transform': 29.7.0
      '@jest/types': 29.6.3
      babel-jest: 29.7.0(@babel/core@7.28.4)
      jest-util: 29.7.0

  ts-node@10.9.2(@types/node@18.19.121)(typescript@5.8.3):
    dependencies:
      '@cspotcode/source-map-support': 0.8.1
      '@tsconfig/node10': 1.0.11
      '@tsconfig/node12': 1.0.11
      '@tsconfig/node14': 1.0.3
      '@tsconfig/node16': 1.0.4
      '@types/node': 18.19.121
      acorn: 8.15.0
      acorn-walk: 8.3.4
      arg: 4.1.3
      create-require: 1.1.1
      diff: 4.0.2
      make-error: 1.3.6
      typescript: 5.8.3
      v8-compile-cache-lib: 3.0.1
      yn: 3.1.1

  turbo-darwin-64@2.5.6:
    optional: true

  turbo-darwin-arm64@2.5.6:
    optional: true

  turbo-linux-64@2.5.6:
    optional: true

  turbo-linux-arm64@2.5.6:
    optional: true

  turbo-windows-64@2.5.6:
    optional: true

  turbo-windows-arm64@2.5.6:
    optional: true

  turbo@2.5.6:
    optionalDependencies:
      turbo-darwin-64: 2.5.6
      turbo-darwin-arm64: 2.5.6
      turbo-linux-64: 2.5.6
      turbo-linux-arm64: 2.5.6
      turbo-windows-64: 2.5.6
      turbo-windows-arm64: 2.5.6

  type-detect@4.0.8: {}

  type-fest@0.21.3: {}

  type-fest@4.41.0: {}

  type-is@1.6.18:
    dependencies:
      media-typer: 0.3.0
      mime-types: 2.1.35

  type-is@2.0.1:
    dependencies:
      content-type: 1.0.5
      media-typer: 1.1.0
      mime-types: 3.0.1

  typescript@5.8.3: {}

  uglify-js@3.19.3:
    optional: true

  undefsafe@2.0.5: {}

  undici-types@5.26.5: {}

  undici-types@7.8.0: {}

  unpipe@1.0.0: {}

  update-browserslist-db@1.1.3(browserslist@4.26.0):
    dependencies:
      browserslist: 4.26.0
      escalade: 3.2.0
      picocolors: 1.1.1

  util-deprecate@1.0.2:
    optional: true

  utils-merge@1.0.1: {}

  uuid@9.0.1: {}

  v8-compile-cache-lib@3.0.1: {}

  v8-to-istanbul@9.3.0:
    dependencies:
      '@jridgewell/trace-mapping': 0.3.31
      '@types/istanbul-lib-coverage': 2.0.6
      convert-source-map: 2.0.0

  validator@13.15.15: {}

  vary@1.1.2: {}

  walker@1.0.8:
    dependencies:
      makeerror: 1.0.12

  webidl-conversions@3.0.1: {}

  whatwg-url@5.0.0:
    dependencies:
      tr46: 0.0.3
      webidl-conversions: 3.0.1

  which@2.0.2:
    dependencies:
      isexe: 2.0.0

  wordwrap@1.0.0: {}

  wrap-ansi@7.0.0:
    dependencies:
      ansi-styles: 4.3.0
      string-width: 4.2.3
      strip-ansi: 6.0.1

  wrappy@1.0.2: {}

  write-file-atomic@4.0.2:
    dependencies:
      imurmurhash: 0.1.4
      signal-exit: 3.0.7

  ws@6.2.3:
    dependencies:
      imurmurhash: 0.1.4
      signal-exit: 3.0.7

  ws@8.17.1: {}

  ws@8.18.3: {}

  xmlhttprequest-ssl@2.1.2: {}

  y18n@5.0.8: {}

  yallist@3.1.1: {}

  y18n@5.0.8: {}

  yallist@3.1.1: {}

  yaml@2.0.0-1: {}

  yargs-parser@21.1.1: {}

  yargs@17.7.2:
    dependencies:
      cliui: 8.0.1
      escalade: 3.2.0
      get-caller-file: 2.0.5
      require-directory: 2.1.1
      string-width: 4.2.3
      y18n: 5.0.8
      yargs-parser: 21.1.1

  yjs@13.6.27:
    dependencies:
      lib0: 0.2.114

  yn@3.1.1: {}

  yocto-queue@0.1.0: {}

  z-schema@5.0.5:
    dependencies:
      lodash.get: 4.4.2
      lodash.isequal: 4.5.0
      validator: 13.15.15
    optionalDependencies:
      commander: 9.5.0<|MERGE_RESOLUTION|>--- conflicted
+++ resolved
@@ -138,11 +138,7 @@
         version: 9.0.2
       mime:
         specifier: ^4.0.7
-<<<<<<< HEAD
-        version: 4.0.7
-=======
         version: 4.1.0
->>>>>>> d9a79ac3
       socket.io:
         specifier: ^4.8.1
         version: 4.8.1
@@ -160,7 +156,7 @@
         specifier: ^29.5.0
         version: 29.5.14
       '@types/node':
-        specifier: ^18.19.121
+        specifier: ^18.x
         version: 18.19.121
       '@types/socket.io':
         specifier: ^3.0.2
@@ -221,11 +217,7 @@
         version: 9.0.2
       mime:
         specifier: ^4.0.7
-<<<<<<< HEAD
-        version: 4.0.7
-=======
         version: 4.1.0
->>>>>>> d9a79ac3
     devDependencies:
       '@types/cors':
         specifier: ^2.8.13
@@ -1164,9 +1156,6 @@
   error-ex@1.3.2:
     resolution: {integrity: sha512-7dFHNmqeFSEt2ZBsCriorKnn3Z2pj+fd9kmI6QoWw4//DL+icEBfc0U7qJCisqrTsKTjw4fNFy2pW9OqStD84g==}
 
-  error-ex@1.3.2:
-    resolution: {integrity: sha512-7dFHNmqeFSEt2ZBsCriorKnn3Z2pj+fd9kmI6QoWw4//DL+icEBfc0U7qJCisqrTsKTjw4fNFy2pW9OqStD84g==}
-
   es-define-property@1.0.1:
     resolution: {integrity: sha512-e3nRfgfUZ4rNGL232gUgX06QNyyez04KdjFrF+LTRoOXmrOgFKDg4BCdsjW8EnT69eqdYGmRpJwiPVYNrCaW3g==}
     engines: {node: '>= 0.4'}
@@ -1407,15 +1396,6 @@
 
   ignore-by-default@1.0.1:
     resolution: {integrity: sha512-Ius2VYcGNk7T90CppJqcIkS5ooHUZyIQK+ClZfMfMNFEF9VSE73Fq+906u/CWu92x4gzZMWOwfFYckPObzdEbA==}
-
-  import-local@3.2.0:
-    resolution: {integrity: sha512-2SPlun1JUPWoM6t3F0dw0FkCF/jWY8kttcY4f599GLTSjh2OCuuhdTkJQsEcZzBqbXZGKMK2OqW1oZsjtf/gQA==}
-    engines: {node: '>=8'}
-    hasBin: true
-
-  imurmurhash@0.1.4:
-    resolution: {integrity: sha512-JmXMZ6wuvDmLiHEml9ykzqO6lwFbof0GG4IkcGaENdCRDDmMVnny7s5HsIgHCbaq0w2MyPhDqkhTUgS2LU2PHA==}
-    engines: {node: '>=0.8.19'}
 
   import-local@3.2.0:
     resolution: {integrity: sha512-2SPlun1JUPWoM6t3F0dw0FkCF/jWY8kttcY4f599GLTSjh2OCuuhdTkJQsEcZzBqbXZGKMK2OqW1oZsjtf/gQA==}
@@ -1844,13 +1824,8 @@
     engines: {node: '>=4.0.0'}
     hasBin: true
 
-<<<<<<< HEAD
-  mime@4.0.7:
-    resolution: {integrity: sha512-2OfDPL+e03E0LrXaGYOtTFIYhiuzep94NSsuhrNULq+stylcJedcHdzHtz0atMUuGwJfFYs0YL5xeC/Ca2x0eQ==}
-=======
   mime@4.1.0:
     resolution: {integrity: sha512-X5ju04+cAzsojXKes0B/S4tcYtFAJ6tTMuSPBEn9CPGlrWr8Fiw7qYeLT0XyH80HSoAoqWCaz+MWKh22P7G1cw==}
->>>>>>> d9a79ac3
     engines: {node: '>=16'}
     hasBin: true
 
@@ -1869,9 +1844,6 @@
 
   ms@2.1.3:
     resolution: {integrity: sha512-6FlzubTLZG3J2a/NVCAleEhjzq5oxgHyaCU9yYXvcLsvoVaHJq/s5xXI6/XXP6tz7R9xAOtHnSO/tXtF3WRTlA==}
-
-  natural-compare@1.4.0:
-    resolution: {integrity: sha512-OWND8ei3VtNC9h7V60qff3SVobHr996CTwgxubgyQYEpg290h9J0buyECNNJexkFm5sOajh5G116RYA1c8ZMSw==}
 
   natural-compare@1.4.0:
     resolution: {integrity: sha512-OWND8ei3VtNC9h7V60qff3SVobHr996CTwgxubgyQYEpg290h9J0buyECNNJexkFm5sOajh5G116RYA1c8ZMSw==}
@@ -1896,7 +1868,6 @@
       encoding:
         optional: true
 
-<<<<<<< HEAD
   node-gyp-build@4.1.1:
     resolution: {integrity: sha512-dSq1xmcPDKPZ2EED2S6zw/b9NKsqzXRE6dVr8TVQnI3FJOTteUMuqF3Qqs6LZg+mLGYJWqQzMbIjMtJqTv87nQ==}
     hasBin: true
@@ -1906,8 +1877,6 @@
   node-releases@2.0.21:
     resolution: {integrity: sha512-5b0pgg78U3hwXkCM8Z9b2FJdPZlr9Psr9V2gQPESdGHqbntyFJKFW4r5TeWGFzafGY3hzs1JC62VEQMbl1JFkw==}
 
-=======
->>>>>>> d9a79ac3
   node-int64@0.4.0:
     resolution: {integrity: sha512-O5lz91xSOeoXP6DulyHfllpq+Eg00MWitZIbtPfoSEvqIHdl5gfcY6hYzDWnj0qD5tz52PI08u9qUvSVeUBeHw==}
 
@@ -2223,10 +2192,6 @@
     resolution: {integrity: sha512-6fPc+R4ihwqP6N/aIv2f1gMH8lOVtWQHoqC4yK6oSDVVocumAsfCqjkXnqiYMhmMwS/mEHLp7Vehlt3ql6lEig==}
     engines: {node: '>=8'}
 
-  superagent@10.2.3:
-    resolution: {integrity: sha512-y/hkYGeXAj7wUMjxRbB21g/l6aAEituGXM9Rwl4o20+SX3e8YOSV6BxFXl+dL3Uk0mjSL3kCbNkwURm8/gEDig==}
-    engines: {node: '>=14.18.0'}
-
   superagent@8.1.2:
     resolution: {integrity: sha512-6WTxW1EB6yCxV5VFOIPQruWGHqc3yI7hEmZK6h+pyk69Lk/Ut7rLUY6W/ONF2MjBuGjvmMiIpsrVJ2vjrHlslA==}
     engines: {node: '>=6.4.0 <13 || >=14'}
@@ -2237,7 +2202,6 @@
     engines: {node: '>=6.4.0'}
     deprecated: Please upgrade to supertest v7.1.3+, see release notes at https://github.com/forwardemail/supertest/releases/tag/v7.1.3 - maintenance is supported by Forward Email @ https://forwardemail.net
 
-<<<<<<< HEAD
   strip-ansi@6.0.1:
     resolution: {integrity: sha512-Y38VPSHcqkFrCpFnQ9vuSXmquuv5oXOKpGeT6aGrr3o3Gc9AlVa6JBfUSOCnbxGGZF+/0ooI7KrPuUSztUdU5A==}
     engines: {node: '>=8'}
@@ -2258,8 +2222,16 @@
     resolution: {integrity: sha512-y/hkYGeXAj7wUMjxRbB21g/l6aAEituGXM9Rwl4o20+SX3e8YOSV6BxFXl+dL3Uk0mjSL3kCbNkwURm8/gEDig==}
     engines: {node: '>=14.18.0'}
 
-=======
->>>>>>> d9a79ac3
+  superagent@8.1.2:
+    resolution: {integrity: sha512-6WTxW1EB6yCxV5VFOIPQruWGHqc3yI7hEmZK6h+pyk69Lk/Ut7rLUY6W/ONF2MjBuGjvmMiIpsrVJ2vjrHlslA==}
+    engines: {node: '>=6.4.0 <13 || >=14'}
+    deprecated: Please upgrade to superagent v10.2.2+, see release notes at https://github.com/forwardemail/superagent/releases/tag/v10.2.2 - maintenance is supported by Forward Email @ https://forwardemail.net
+
+  supertest@6.3.4:
+    resolution: {integrity: sha512-erY3HFDG0dPnhw4U+udPfrzXa4xhSG+n4rxfRuZWCUvjFWwKl+OxWf/7zk50s84/fAAs7vf5QAb9uRa0cCykxw==}
+    engines: {node: '>=6.4.0'}
+    deprecated: Please upgrade to supertest v7.1.3+, see release notes at https://github.com/forwardemail/supertest/releases/tag/v7.1.3 - maintenance is supported by Forward Email @ https://forwardemail.net
+
   supertest@7.1.4:
     resolution: {integrity: sha512-tjLPs7dVyqgItVFirHYqe2T+MfWc2VOBQ8QFKKbWTA3PU7liZR8zoSpAi/C1k1ilm9RsXIKYf197oap9wXGVYg==}
     engines: {node: '>=14.18.0'}
@@ -2536,13 +2508,6 @@
   xmlhttprequest-ssl@2.1.2:
     resolution: {integrity: sha512-TEU+nJVUUnA4CYJFLvK5X9AOeH4KvDvhIfm0vV1GaQRtchnG0hgK5p8hw/xjv8cunWYCsiPCSDzObPyhEwq3KQ==}
     engines: {node: '>=0.4.0'}
-
-  y18n@5.0.8:
-    resolution: {integrity: sha512-0pfFzegeDWJHJIAmTLRP2DwHjdF5s7jo9tuztdQxAhINCdvS+3nGINqPd00AphqJR/0LhANUS6/+7SCb98YOfA==}
-    engines: {node: '>=10'}
-
-  yallist@3.1.1:
-    resolution: {integrity: sha512-a4UGQaWPH59mOXUYnAG2ewncQS4i4F43Tv3JoAM+s2VDAmS9NsK8GpDMLrCHPksFT7h3K6TOoUNn2pb7RoXx4g==}
 
   y18n@5.0.8:
     resolution: {integrity: sha512-0pfFzegeDWJHJIAmTLRP2DwHjdF5s7jo9tuztdQxAhINCdvS+3nGINqPd00AphqJR/0LhANUS6/+7SCb98YOfA==}
@@ -3224,15 +3189,6 @@
   '@types/ws@8.18.1':
     dependencies:
       '@types/node': 18.19.121
-<<<<<<< HEAD
-
-  '@types/yargs-parser@21.0.3': {}
-
-  '@types/yargs@17.0.33':
-    dependencies:
-      '@types/yargs-parser': 21.0.3
-=======
->>>>>>> d9a79ac3
 
   '@types/yargs-parser@21.0.3': {}
 
@@ -3668,10 +3624,6 @@
       - bufferutil
       - supports-color
       - utf-8-validate
-
-  error-ex@1.3.2:
-    dependencies:
-      is-arrayish: 0.2.1
 
   error-ex@1.3.2:
     dependencies:
@@ -4016,13 +3968,6 @@
 
   imurmurhash@0.1.4: {}
 
-  import-local@3.2.0:
-    dependencies:
-      pkg-dir: 4.2.0
-      resolve-cwd: 3.0.0
-
-  imurmurhash@0.1.4: {}
-
   inflight@1.0.6:
     dependencies:
       once: 1.4.0
@@ -4191,6 +4136,37 @@
       - babel-plugin-macros
       - supports-color
 
+  jest-config@29.7.0(@types/node@24.1.0)(ts-node@10.9.2(@types/node@18.19.121)(typescript@5.8.3)):
+    dependencies:
+      '@babel/core': 7.28.4
+      '@jest/test-sequencer': 29.7.0
+      '@jest/types': 29.6.3
+      babel-jest: 29.7.0(@babel/core@7.28.4)
+      chalk: 4.1.2
+      ci-info: 3.9.0
+      deepmerge: 4.3.1
+      glob: 7.1.6
+      graceful-fs: 4.2.11
+      jest-circus: 29.7.0
+      jest-environment-node: 29.7.0
+      jest-get-type: 29.6.3
+      jest-regex-util: 29.6.3
+      jest-resolve: 29.7.0
+      jest-runner: 29.7.0
+      jest-util: 29.7.0
+      jest-validate: 29.7.0
+      micromatch: 4.0.8
+      parse-json: 5.2.0
+      pretty-format: 29.7.0
+      slash: 3.0.0
+      strip-json-comments: 3.1.1
+    optionalDependencies:
+      '@types/node': 24.1.0
+      ts-node: 10.9.2(@types/node@18.19.121)(typescript@5.8.3)
+    transitivePeerDependencies:
+      - babel-plugin-macros
+      - supports-color
+
   jest-diff@29.7.0:
     dependencies:
       chalk: 4.1.2
@@ -4474,15 +4450,12 @@
       jwa: 2.0.1
       safe-buffer: 5.2.1
 
-<<<<<<< HEAD
   kleur@3.0.3: {}
 
   level-codec@9.0.2:
     dependencies:
       buffer: 5.7.1
     optional: true
-=======
->>>>>>> d9a79ac3
   kleur@3.0.3: {}
 
   leven@3.1.0: {}
@@ -4578,11 +4551,7 @@
 
   mime@2.6.0: {}
 
-<<<<<<< HEAD
-  mime@4.0.7: {}
-=======
   mime@4.1.0: {}
->>>>>>> d9a79ac3
 
   mimic-fn@2.1.0: {}
 
@@ -4598,8 +4567,6 @@
 
   natural-compare@1.4.0: {}
 
-  natural-compare@1.4.0: {}
-
   negotiator@0.6.3: {}
 
   negotiator@1.0.0: {}
@@ -4610,15 +4577,12 @@
     dependencies:
       whatwg-url: 5.0.0
 
-<<<<<<< HEAD
   node-gyp-build@4.1.1:
     optional: true
   node-int64@0.4.0: {}
 
   node-releases@2.0.21: {}
 
-=======
->>>>>>> d9a79ac3
   node-int64@0.4.0: {}
 
   node-releases@2.0.21: {}
@@ -4986,20 +4950,6 @@
 
   strip-json-comments@3.1.1: {}
 
-  superagent@10.2.3:
-    dependencies:
-      component-emitter: 1.3.1
-      cookiejar: 2.1.4
-      debug: 4.4.1(supports-color@5.5.0)
-      fast-safe-stringify: 2.1.1
-      form-data: 4.0.4
-      formidable: 3.5.4
-      methods: 1.1.2
-      mime: 2.6.0
-      qs: 6.14.0
-    transitivePeerDependencies:
-      - supports-color
-
   superagent@8.1.2:
     dependencies:
       component-emitter: 1.3.1
@@ -5022,7 +4972,6 @@
     transitivePeerDependencies:
       - supports-color
 
-<<<<<<< HEAD
   strip-ansi@6.0.1:
     dependencies:
       ansi-regex: 5.0.1
@@ -5047,8 +4996,28 @@
     transitivePeerDependencies:
       - supports-color
 
-=======
->>>>>>> d9a79ac3
+  superagent@8.1.2:
+    dependencies:
+      component-emitter: 1.3.1
+      cookiejar: 2.1.4
+      debug: 4.4.1(supports-color@5.5.0)
+      fast-safe-stringify: 2.1.1
+      form-data: 4.0.4
+      formidable: 2.1.5
+      methods: 1.1.2
+      mime: 2.6.0
+      qs: 6.14.0
+      semver: 7.7.2
+    transitivePeerDependencies:
+      - supports-color
+
+  supertest@6.3.4:
+    dependencies:
+      methods: 1.1.2
+      superagent: 8.1.2
+    transitivePeerDependencies:
+      - supports-color
+
   supertest@7.1.4:
     dependencies:
       methods: 1.1.2
@@ -5279,10 +5248,6 @@
 
   yallist@3.1.1: {}
 
-  y18n@5.0.8: {}
-
-  yallist@3.1.1: {}
-
   yaml@2.0.0-1: {}
 
   yargs-parser@21.1.1: {}
