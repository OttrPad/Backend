import { supabase } from "@packages/supabase";

// Room_users service
export const addUserToRoom = async (roomId: string, user_id: string) => {
  const { data, error } = await supabase
<<<<<<< HEAD
    .from('Room_users')
    .insert([{ roomId: roomId, user_id: user_id }])
=======
    .from("Room_users")
    .insert([{ room_id: roomId, user_id: userId }])
>>>>>>> 57740cf3
    .select()
    .single();

  if (error) throw error;
  return data;
};

export const removeUserFromRoom = async (roomId: string, user_id: string) => {
  const { error } = await supabase
    .from("Room_users")
    .delete()
    .match({ room_id: roomId, user_id: user_id });

  if (error) throw error;
};<|MERGE_RESOLUTION|>--- conflicted
+++ resolved
@@ -3,13 +3,8 @@
 // Room_users service
 export const addUserToRoom = async (roomId: string, user_id: string) => {
   const { data, error } = await supabase
-<<<<<<< HEAD
-    .from('Room_users')
-    .insert([{ roomId: roomId, user_id: user_id }])
-=======
     .from("Room_users")
     .insert([{ room_id: roomId, user_id: userId }])
->>>>>>> 57740cf3
     .select()
     .single();
 
