--- conflicted
+++ resolved
@@ -39,13 +39,10 @@
   return data;
 };
 
-export const removeUserFromRoom = async (roomId: string, user_id: string) => {
+export const removeUserFromRoom = async (roomId: string, userId: string) => {
   const { error } = await supabase
     .from("Room_users")
     .delete()
-<<<<<<< HEAD
-    .match({ room_id: roomId, user_id: user_id });
-=======
     .match({ room_id: parseInt(roomId), uid: userId });
 
   if (error) throw error;
@@ -59,7 +56,6 @@
     .from("Room_users")
     .select("uid, type, joined_at")
     .eq("room_id", parseInt(roomId));
->>>>>>> 3d457997
 
   if (error) throw error;
   return data;
