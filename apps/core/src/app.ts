--- conflicted
+++ resolved
@@ -4,28 +4,8 @@
 import userRoutes from "./routes/user.routes";
 import { requireGatewayAuth } from "./middleware/service-auth.middleware";
 
-
-
-// Define AuthenticatedSocket type if not already defined elsewhere
-// type AuthenticatedSocket = Socket & {
-//   user?: any; // Replace 'any' with your actual user type if available
-// };
-
 const app = express();
-<<<<<<< HEAD
-const httpServer = createServer(app);
-
-const PORT = process.env.CORE_PORT || 4001;
-
-
-
-// Initialize WebSocket service
-const realtimeService = new RealtimeService(httpServer);
-=======
 const PORT = process.env.CORE_PORT || 3001;
->>>>>>> 464f2231
-
-
 
 app.use(cors());
 app.use(express.json());
@@ -48,18 +28,8 @@
 app.use("/rooms", roomRoutes);
 app.use("/users", userRoutes);
 
-<<<<<<< HEAD
-// Make realtime service available globally for other controllers
-app.locals.realtimeService = realtimeService;
-
-httpServer.listen(PORT, () => {
-  console.log(`Core service running on http://localhost:${PORT}`);
-  console.log(`WebSocket server ready for real-time collaboration`);
-});
-=======
 app.listen(PORT, () => {
   console.log(`🚀 Core Service running on http://localhost:${PORT}`);
   console.log(`📋 Features: Room Management, User Management, Access Control`);
   console.log(`🔗 API Gateway: http://localhost:4000/api/*`);
-});
->>>>>>> 464f2231
+});