--- conflicted
+++ resolved
@@ -36,9 +36,5 @@
 
 httpServer.listen(PORT, () => {
   console.log(`Core service running on http://localhost:${PORT}`);
-<<<<<<< HEAD
-});
-=======
   console.log(`WebSocket server ready for real-time collaboration`);
 });
->>>>>>> 3d457997
