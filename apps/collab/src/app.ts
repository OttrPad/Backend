import express, { Application } from "express";
import { createServer } from "http";
import cors from "cors";
import RealtimeCollaborationService from "./services/realtimeCollaborationService";
import collaborationRoutes from "./routes/collaboration.routes";

const app: Application = express();
const httpServer = createServer(app);

// Environment variables with defaults
const PORT = process.env.COLLABORATION_HTTP_PORT || 5002;
const FRONTEND_URL = process.env.FRONTEND_URL || "http://localhost:3000";
const REAPER_ENABLED =
  (process.env.COLLAB_REAPER_ENABLED || "true").toLowerCase() === "true";
const ROOM_IDLE_TTL_MS = parseInt(
  process.env.COLLAB_ROOM_IDLE_TTL_MS || "600000"
); // 10 min default (increased from 5min to prevent premature cleanup)
const REAPER_INTERVAL_MS = parseInt(
  process.env.COLLAB_REAPER_INTERVAL_MS || "120000"
); // 2 min default (increased from 1min to reduce aggressive checking)
const VERSION_CONTROL_BASE =
  (process.env.VERSION_CONTROL_SERVICE_URL || "http://localhost:5000") +
  "/api/version-control";
const INTERNAL_VCS_SECRET = process.env.VERSION_CONTROL_INTERNAL_SECRET || "";

// Middleware
app.use(
  cors({
    origin: FRONTEND_URL,
    credentials: true,
  })
);

app.use(express.json());

// Health check endpoint
app.get("/health", (req, res) => {
  res.json({
    status: "ok",
    service: "collaboration",
    timestamp: new Date().toISOString(),
  });
});

// Initialize realtime collaboration service
const realtimeService = new RealtimeCollaborationService(httpServer);

<<<<<<< HEAD
// Attach service to routes for access (simplified approach)
=======
// Attach service to routes for access
>>>>>>> 56368fd4
app.locals.realtimeService = realtimeService;

// API routes
app.use("/api/collaboration", collaborationRoutes);

// Start server
httpServer.listen(PORT, () => {
  console.log(`🚀 Collaboration Service running on port ${PORT}`);
  console.log(`📊 Health check: http://localhost:${PORT}/health`);
  console.log(`🔌 Socket.IO endpoint: ws://localhost:${PORT}`);
  console.log(`🌐 CORS enabled for: ${FRONTEND_URL}`);
});

// --- Idle Reaper: stash temp commits and unload Yjs docs when room is idle ---
type TempCommitResponse = { message: string; commit: { commit_id: string } };

async function createTempCommit(
  roomId: string,
  notebookId: string,
  snapshot: any
) {
  try {
    const res = await fetch(`${VERSION_CONTROL_BASE}/commits`, {
      method: "POST",
      headers: {
        "content-type": "application/json",
        // mark as temp so VCS can hide it from timelines
        "x-commit-temp": "true",
        "x-internal-secret": INTERNAL_VCS_SECRET,
        // In production this call should come via API gateway to include auth headers.
      },
      body: JSON.stringify({
        roomId,
        notebookId,
        message: "[temp] autosave before idle eviction",
        snapshot,
      }),
    });
    if (!res.ok) throw new Error(`VCS temp commit failed: ${res.status}`);
    const data = (await res.json()) as TempCommitResponse;
    return data.commit.commit_id;
  } catch (e) {
    console.warn(`⚠️ Temp commit failed for room=${roomId}`, e);
    return null;
  }
}

async function runIdleReaper() {
  if (!REAPER_ENABLED) return;
  const yjs = realtimeService.getYjsManager();
  const now = Date.now();
  const rooms = yjs.getAllRooms();
  const GRACE_PERIOD_MS = 30000; // 30 seconds grace period for page reloads
  
  for (const room of rooms) {
    const participantsCount =
      (realtimeService as any).getRoomParticipants?.(room.roomId)?.length || 0;
    const idleFor = now - (room.lastActivity || 0);
    
    // Only reap if:
    // 1. No participants are connected AND
    // 2. Room has been idle for longer than TTL AND
    // 3. There has been some activity (lastActivity exists) AND
    // 4. Idle time is SIGNIFICANTLY longer than TTL (not just barely over)
    // This prevents reaping during brief disconnects (page reloads)
    const isReallyIdle = idleFor > (ROOM_IDLE_TTL_MS + GRACE_PERIOD_MS);
    
    if (participantsCount === 0 && room.lastActivity && isReallyIdle) {
      try {
        console.log(`🧹 Reaping idle room ${room.roomId} (idle ${Math.round(idleFor/1000)}s, participants: ${participantsCount})`);
        // For each notebook in this room: export snapshot and create temp commit
        const roomNotebooks = await yjs.getNotebooks(room.roomId);
        for (const nb of roomNotebooks) {
          try {
            const snapshot = yjs.exportNotebookSnapshot(nb.id);
            await createTempCommit(room.roomId, nb.id, snapshot);
          } catch (e) {
            console.warn(`⚠️ Failed temp-stash for notebook ${nb.id}`, e);
          }
        }
        // Unload Yjs docs for the room to free memory
        yjs.unloadRoomDocs(room.roomId);
      } catch (e) {
        console.error(`Idle reaper error for room ${room.roomId}:`, e);
      }
    }
  }
}

if (REAPER_ENABLED) {
  console.log(
    `🕰️ Idle reaper enabled: TTL=${ROOM_IDLE_TTL_MS}ms, interval=${REAPER_INTERVAL_MS}ms`
  );
  setInterval(runIdleReaper, REAPER_INTERVAL_MS).unref?.();
}

export { app, httpServer, realtimeService };<|MERGE_RESOLUTION|>--- conflicted
+++ resolved
@@ -45,11 +45,7 @@
 // Initialize realtime collaboration service
 const realtimeService = new RealtimeCollaborationService(httpServer);
 
-<<<<<<< HEAD
-// Attach service to routes for access (simplified approach)
-=======
 // Attach service to routes for access
->>>>>>> 56368fd4
 app.locals.realtimeService = realtimeService;
 
 // API routes
@@ -103,23 +99,25 @@
   const now = Date.now();
   const rooms = yjs.getAllRooms();
   const GRACE_PERIOD_MS = 30000; // 30 seconds grace period for page reloads
-  
+
   for (const room of rooms) {
     const participantsCount =
       (realtimeService as any).getRoomParticipants?.(room.roomId)?.length || 0;
     const idleFor = now - (room.lastActivity || 0);
-    
+
     // Only reap if:
     // 1. No participants are connected AND
     // 2. Room has been idle for longer than TTL AND
     // 3. There has been some activity (lastActivity exists) AND
     // 4. Idle time is SIGNIFICANTLY longer than TTL (not just barely over)
     // This prevents reaping during brief disconnects (page reloads)
-    const isReallyIdle = idleFor > (ROOM_IDLE_TTL_MS + GRACE_PERIOD_MS);
-    
+    const isReallyIdle = idleFor > ROOM_IDLE_TTL_MS + GRACE_PERIOD_MS;
+
     if (participantsCount === 0 && room.lastActivity && isReallyIdle) {
       try {
-        console.log(`🧹 Reaping idle room ${room.roomId} (idle ${Math.round(idleFor/1000)}s, participants: ${participantsCount})`);
+        console.log(
+          `🧹 Reaping idle room ${room.roomId} (idle ${Math.round(idleFor / 1000)}s, participants: ${participantsCount})`
+        );
         // For each notebook in this room: export snapshot and create temp commit
         const roomNotebooks = await yjs.getNotebooks(room.roomId);
         for (const nb of roomNotebooks) {
