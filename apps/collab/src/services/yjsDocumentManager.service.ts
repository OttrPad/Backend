import * as Y from "yjs";
import { Awareness } from "y-protocols/awareness";
import {
  NotebookDocument,
  NotebookBlock,
  YjsNotebookData,
  CollaborationRoom,
} from "../types/notebook.types";

export class YjsDocumentManager {
  private documents: Map<string, Y.Doc> = new Map(); // notebookId -> Y.Doc
  private awarenessMap: Map<string, Awareness> = new Map(); // notebookId -> Awareness
  private rooms: Map<string, CollaborationRoom> = new Map(); // roomId -> room data
  private inMemoryNotebooks: Map<string, NotebookDocument[]> = new Map(); // roomId -> notebooks

  constructor() {
    console.log("🗄️ YjsDocumentManager initialized (In-Memory Only)");
  }

  /**
   * Get or create a Y.Doc for a notebook
   */
  getDocument(notebookId: string): Y.Doc {
    if (!this.documents.has(notebookId)) {
      const ydoc = new Y.Doc();
      this.documents.set(notebookId, ydoc);
      this.initializeDocument(ydoc, notebookId);
    }
    return this.documents.get(notebookId)!;
  }

<<<<<<< HEAD
  /** Check if a Y.Doc is currently loaded for this notebook */
  hasDocument(notebookId: string): boolean {
    return this.documents.has(notebookId);
  }

  /**
   * Bump room last activity timestamp (noop if room not yet initialized)
   */
  bumpRoomActivity(roomId: string): void {
    const room = this.rooms.get(roomId);
    if (room) {
      room.lastActivity = Date.now();
    }
=======
  getAwareness(notebookId: string): Awareness {
    if (!this.awarenessMap.has(notebookId)) {
      const ydoc = this.getDocument(notebookId);
      const awareness = new Awareness(ydoc);
      this.awarenessMap.set(notebookId, awareness);
    }
    return this.awarenessMap.get(notebookId)!;
>>>>>>> 56368fd4
  }

  /**
   * Initialize a new Y.Doc with the required structure
   */
  private initializeDocument(ydoc: Y.Doc, notebookId: string): void {
    // Create the shared data structures
    const blocks = ydoc.getMap("blocks"); // Map of blockId -> NotebookBlock
    const blockContent = ydoc.getMap("blockContent"); // Map of blockId -> Y.Text
    const metadata = ydoc.getMap("metadata"); // Notebook metadata

    // Set initial metadata
    metadata.set("notebookId", notebookId);
    metadata.set("createdAt", Date.now());
    metadata.set("version", 1);
  }

  /**
   * Create a new notebook in a room (in-memory only)
   */
  async createNotebook(
    roomId: string,
    title: string,
    createdBy: string
  ): Promise<NotebookDocument> {
    const notebookId = `notebook_${Date.now()}_${Math.random().toString(36).substr(2, 9)}`;

    const notebook: NotebookDocument = {
      id: notebookId,
      title,
      roomId,
      createdBy,
      createdAt: Date.now(),
      updatedAt: Date.now(),
    };

    // Store in memory
    if (!this.inMemoryNotebooks.has(roomId)) {
      this.inMemoryNotebooks.set(roomId, []);
    }
    this.inMemoryNotebooks.get(roomId)!.push(notebook);

    // Initialize Y.Doc
    const ydoc = this.getDocument(notebookId);
    const metadata = ydoc.getMap("metadata");
    metadata.set("title", title);
    metadata.set("roomId", roomId);
    metadata.set("createdBy", createdBy);

    // Initialize Awareness
    this.getAwareness(notebookId);

    // Add to room
    this.addNotebookToRoom(roomId, notebookId);

    // Create a default code block
    this.createBlock(notebookId, "code", 0, "python");

    // Activity bump
    this.bumpRoomActivity(roomId);

    return notebook;
  }

  /**
   * Get all notebooks for a room (from memory)
   */
  async getNotebooks(roomId: string): Promise<NotebookDocument[]> {
    const notebooks = this.inMemoryNotebooks.get(roomId) || [];
    return notebooks.sort((a, b) => a.createdAt - b.createdAt);
  }

  /**
   * Update a notebook (rename/modify)
   */
  async updateNotebook(
    notebookId: string,
    updates: { title?: string }
  ): Promise<NotebookDocument | null> {
    // Find the notebook across all rooms
    for (const [roomId, notebooks] of this.inMemoryNotebooks.entries()) {
      const notebookIndex = notebooks.findIndex((nb) => nb.id === notebookId);
      if (notebookIndex !== -1) {
        const notebook = notebooks[notebookIndex];

        // Update the notebook
        const updatedNotebook = {
          ...notebook,
          ...updates,
          updatedAt: Date.now(),
        };

        // Update in memory
        notebooks[notebookIndex] = updatedNotebook;

        // Update Y.Doc metadata
        const ydoc = this.getDocument(notebookId);
        const metadata = ydoc.getMap("metadata");
        if (updates.title) {
          metadata.set("title", updates.title);
        }
        metadata.set("updatedAt", Date.now());

        // Activity bump
        const room = this.rooms.get(roomId);
        if (room) room.lastActivity = Date.now();

        return updatedNotebook;
      }
    }

    return null; // Notebook not found
  }

  /**
   * Delete a notebook
   */
  async deleteNotebook(notebookId: string): Promise<boolean> {
    // Find and remove the notebook across all rooms
    for (const [roomId, notebooks] of this.inMemoryNotebooks.entries()) {
      const notebookIndex = notebooks.findIndex((nb) => nb.id === notebookId);
      if (notebookIndex !== -1) {
        // Remove from memory
        notebooks.splice(notebookIndex, 1);

        // Clean up Y.Doc
        this.documents.delete(notebookId);

        // Clean up Awareness
        this.awarenessMap.delete(notebookId);

        // Remove from room
        this.removeNotebookFromRoom(roomId, notebookId);

        // Activity bump
        this.bumpRoomActivity(roomId);

        return true;
      }
    }

    return false; // Notebook not found
  }

  /**
   * Create a new block in a notebook
   */
  createBlock(
    notebookId: string,
    type: "code" | "markdown" | "output",
    position: number,
    language?: string
  ): NotebookBlock {
    const ydoc = this.getDocument(notebookId);
    const blocks = ydoc.getMap("blocks");
    const blockContent = ydoc.getMap("blockContent");

    const blockId = `block_${Date.now()}_${Math.random().toString(36).substr(2, 9)}`;
    const block: NotebookBlock = {
      id: blockId,
      type,
      language,
      position,
      createdAt: Date.now(),
      updatedAt: Date.now(),
    };

    // Add block metadata
    blocks.set(blockId, block);

    // Create Y.Text for block content
    const ytext = new Y.Text();
    blockContent.set(blockId, ytext);

    // Bump activity for the room this notebook belongs to
    const nb = this.findNotebookSync(notebookId);
    if (nb) this.bumpRoomActivity(nb.roomId);

    return block;
  }

  /**
   * Delete a block from a notebook
   */
  deleteBlock(notebookId: string, blockId: string): boolean {
    const ydoc = this.getDocument(notebookId);
    const blocks = ydoc.getMap("blocks");
    const blockContent = ydoc.getMap("blockContent");

    if (!blocks.has(blockId)) {
      return false;
    }

    blocks.delete(blockId);
    blockContent.delete(blockId);

    // Activity bump
    const nb = this.findNotebookSync(notebookId);
    if (nb) this.bumpRoomActivity(nb.roomId);

    return true;
  }

  /**
   * Move a block to a new position
   */
  moveBlock(notebookId: string, blockId: string, newPosition: number): boolean {
    const ydoc = this.getDocument(notebookId);
    const blocks = ydoc.getMap("blocks");

    const block = blocks.get(blockId) as NotebookBlock;
    if (!block) {
      return false;
    }

    block.position = newPosition;
    block.updatedAt = Date.now();
    blocks.set(blockId, block);

    // Activity bump
    const nb = this.findNotebookSync(notebookId);
    if (nb) this.bumpRoomActivity(nb.roomId);

    return true;
  }

  /**
   * Get all blocks for a notebook, sorted by position
   */
  getBlocks(notebookId: string): NotebookBlock[] {
    const ydoc = this.getDocument(notebookId);
    const blocks = ydoc.getMap("blocks");

    const blockArray: NotebookBlock[] = [];
    blocks.forEach((block) => {
      blockArray.push(block as NotebookBlock);
    });

    return blockArray.sort((a, b) => a.position - b.position);
  }

  /**
   * Get the Y.Text for a specific block
   */
  getBlockText(notebookId: string, blockId: string): Y.Text | null {
    const ydoc = this.getDocument(notebookId);
    const blockContent = ydoc.getMap("blockContent");
    return (blockContent.get(blockId) as Y.Text) || null;
  }

  /**
   * Apply a Yjs update to a document
   */
  applyUpdate(notebookId: string, update: Uint8Array): void {
    const ydoc = this.getDocument(notebookId);
    Y.applyUpdate(ydoc, update);
    const nb = this.findNotebookSync(notebookId);
    if (nb) this.bumpRoomActivity(nb.roomId);
  }

  /**
   * Get the current state of a document for synchronization
   */
  getDocumentState(notebookId: string): Uint8Array {
    const ydoc = this.getDocument(notebookId);
    return Y.encodeStateAsUpdate(ydoc);
  }

  /**
   * Add a notebook to a room's tracking
   */
  private addNotebookToRoom(roomId: string, notebookId: string): void {
    if (!this.rooms.has(roomId)) {
      this.rooms.set(roomId, {
        roomId,
        notebooks: new Map(),
        participants: new Map(),
        chatHistory: [],
        createdAt: Date.now(),
        lastActivity: Date.now(),
      });
    }

    const room = this.rooms.get(roomId)!;
    const ydoc = this.getDocument(notebookId);

    room.notebooks.set(notebookId, {
      blocks: ydoc.getMap("blocks") as any,
      blockContent: ydoc.getMap("blockContent") as any,
      metadata: ydoc.getMap("metadata") as any,
    });
    room.lastActivity = Date.now();
  }

  /**
   * Remove a notebook from a room's tracking
   */
  private removeNotebookFromRoom(roomId: string, notebookId: string): void {
    const room = this.rooms.get(roomId);
    if (room) {
      room.notebooks.delete(notebookId);
      room.lastActivity = Date.now();
    }
  }

  /**
   * Get a room's data
   */
  getRoom(roomId: string): CollaborationRoom | null {
    return this.rooms.get(roomId) || null;
  }

  /**
   * List all tracked rooms
   */
  getAllRooms(): CollaborationRoom[] {
    return Array.from(this.rooms.values());
  }

  /**
   * Find a notebook by ID and return it with its room information
   */
  async findNotebook(notebookId: string): Promise<NotebookDocument | null> {
    // Search through all rooms to find the notebook
    for (const [roomId, notebooks] of this.inMemoryNotebooks.entries()) {
      const notebook = notebooks.find((nb) => nb.id === notebookId);
      if (notebook) {
        return notebook;
      }
    }
    return null;
  }

<<<<<<< HEAD
  // Synchronous variant to avoid async in hot paths
  private findNotebookSync(notebookId: string): NotebookDocument | null {
    for (const notebooks of this.inMemoryNotebooks.values()) {
      const nb = notebooks.find((n) => n.id === notebookId);
      if (nb) return nb;
    }
    return null;
  }

  /**
   * Export notebook as a snapshot compatible with VCS commits
   */
  exportNotebookSnapshot(notebookId: string): {
    cells: Array<{
      cell_type: string;
      metadata: { id?: string; language?: string; [k: string]: any };
      source: string[];
      outputs?: any[];
    }>;
    metadata?: Record<string, any>;
  } {
    const ydoc = this.getDocument(notebookId);
    const blocks = ydoc.getMap("blocks");
    const blockContent = ydoc.getMap("blockContent");

    const items: any[] = [];
    blocks.forEach((b, id) => {
      const block = b as NotebookBlock;
      const ytext = blockContent.get(id as string) as Y.Text;
      items.push({
        block,
        id: id as string,
        text: ytext ? ytext.toString() : "",
      });
    });
    items.sort((a, b) => a.block.position - b.block.position);

    const cells = items.map((it) => ({
      cell_type: it.block.type === "code" ? "code" : "markdown",
      metadata: { id: it.id, language: it.block.language },
      source: (it.text || "").split("\n"),
      outputs: [],
    }));

    const metadata = (ydoc.getMap("metadata") as any)?.toJSON?.() || {};

    return { cells, metadata };
  }

  /**
   * Apply a full snapshot to a notebook (reset and rebuild)
   */
  applySnapshot(
    notebookId: string,
    snapshot: {
      cells: Array<{
        cell_type: string;
        metadata: { id?: string; language?: string; [k: string]: any };
        source: string[];
        outputs?: any[];
      }>;
      metadata?: Record<string, any>;
    }
  ): void {
    const ydoc = this.getDocument(notebookId);
    const blocks = ydoc.getMap("blocks");
    const blockContent = ydoc.getMap("blockContent");
    // Clear
    Array.from(blocks.keys()).forEach((k) => blocks.delete(k as any));
    Array.from(blockContent.keys()).forEach((k) =>
      blockContent.delete(k as any)
    );

    // Rebuild
    let position = 0;
    for (const cell of snapshot.cells || []) {
      const id =
        (cell.metadata && cell.metadata.id) ||
        `block_${Date.now()}_${Math.random().toString(36).slice(2, 8)}`;
      blocks.set(id, {
        id,
        type: cell.cell_type === "code" ? "code" : "markdown",
        language: cell.metadata?.language,
        position: position++,
        createdAt: Date.now(),
        updatedAt: Date.now(),
      } as any);
      let ytext = blockContent.get(id) as Y.Text;
      if (!ytext) {
        ytext = new Y.Text();
        blockContent.set(id, ytext as any);
      }
      // Replace content
      (ytext as any).delete(0, (ytext as any).length || 0);
      (ytext as any).insert(0, (cell.source || []).join("\n"));
    }

    // Activity bump
    const nb = this.findNotebookSync(notebookId);
    if (nb) this.bumpRoomActivity(nb.roomId);
  }

  /**
   * Unload Yjs docs for all notebooks in a room (keep notebook metadata list)
   */
  unloadRoomDocs(roomId: string): void {
    const room = this.rooms.get(roomId);
    if (!room) return;
    for (const notebookId of Array.from(room.notebooks.keys())) {
      // Destroy Y.Doc instance and remove from maps
      const ydoc = this.documents.get(notebookId);
      if (ydoc) {
        try {
          ydoc.destroy();
        } catch {}
        this.documents.delete(notebookId);
      }
    }
    // Clear notebook Yjs references but keep room entry to track activity
    room.notebooks.clear();
    room.lastActivity = Date.now();
  }

  /**
   * Restore a notebook from a snapshot (e.g., from a hidden auto-commit)
   */
  restoreNotebookFromSnapshot(notebookId: string, snapshot: any): void {
    const ydoc = this.getDocument(notebookId);
    const blocks = ydoc.getMap("blocks");
    const blockContent = ydoc.getMap("blockContent");

    // Clear existing blocks
    const existingBlockIds = Array.from(blocks.keys());
    existingBlockIds.forEach((blockId) => {
      blocks.delete(blockId);
      blockContent.delete(blockId);
    });

    // Restore blocks from snapshot
    if (snapshot.blocks && Array.isArray(snapshot.blocks)) {
      snapshot.blocks.forEach((block: any, index: number) => {
        const blockId = block.id || `block-${Date.now()}-${index}`;
        
        // Set block metadata
        blocks.set(blockId, {
          id: blockId,
          type: block.lang === "markdown" ? "markdown" : "code",
          language: block.lang || "python",
          position: block.position !== undefined ? block.position : index,
          createdAt: block.createdAt || Date.now(),
          updatedAt: block.updatedAt || Date.now(),
        } as any);

        // Set block content
        let ytext = blockContent.get(blockId) as Y.Text;
        if (!ytext) {
          ytext = new Y.Text();
          blockContent.set(blockId, ytext as any);
        }
        
        // Replace content
        if ((ytext as any).length > 0) {
          (ytext as any).delete(0, (ytext as any).length);
        }
        (ytext as any).insert(0, block.content || "");
      });
    }

    // Update metadata
    const metadata = ydoc.getMap("metadata");
    metadata.set("updatedAt", Date.now());
    metadata.set("restoredAt", Date.now());

    // Bump activity
    const nb = this.findNotebookSync(notebookId);
    if (nb) this.bumpRoomActivity(nb.roomId);
=======
  getActiveUsers(notebookId: string): any[] {
    const awareness = this.awarenessMap.get(notebookId);
    if (!awareness) return [];
    return Array.from(awareness.getStates().values());
>>>>>>> 56368fd4
  }

  /**
   * Clean up resources
   */
  destroy(): void {
    // Clean up Y.Docs
    this.documents.forEach((ydoc) => ydoc.destroy());
    this.documents.clear();
    this.rooms.clear();
    this.inMemoryNotebooks.clear();
    this.awarenessMap.clear();
    console.log("🧹 YjsDocumentManager cleaned up");
  }
}<|MERGE_RESOLUTION|>--- conflicted
+++ resolved
@@ -29,21 +29,12 @@
     return this.documents.get(notebookId)!;
   }
 
-<<<<<<< HEAD
   /** Check if a Y.Doc is currently loaded for this notebook */
   hasDocument(notebookId: string): boolean {
     return this.documents.has(notebookId);
   }
 
-  /**
-   * Bump room last activity timestamp (noop if room not yet initialized)
-   */
-  bumpRoomActivity(roomId: string): void {
-    const room = this.rooms.get(roomId);
-    if (room) {
-      room.lastActivity = Date.now();
-    }
-=======
+  /** Get or create Awareness for this notebook */
   getAwareness(notebookId: string): Awareness {
     if (!this.awarenessMap.has(notebookId)) {
       const ydoc = this.getDocument(notebookId);
@@ -51,7 +42,14 @@
       this.awarenessMap.set(notebookId, awareness);
     }
     return this.awarenessMap.get(notebookId)!;
->>>>>>> 56368fd4
+  }
+
+  /** Bump room last activity timestamp */
+  bumpRoomActivity(roomId: string): void {
+    const room = this.rooms.get(roomId);
+    if (room) {
+      room.lastActivity = Date.now();
+    }
   }
 
   /**
@@ -385,7 +383,6 @@
     return null;
   }
 
-<<<<<<< HEAD
   // Synchronous variant to avoid async in hot paths
   private findNotebookSync(notebookId: string): NotebookDocument | null {
     for (const notebooks of this.inMemoryNotebooks.values()) {
@@ -528,7 +525,7 @@
     if (snapshot.blocks && Array.isArray(snapshot.blocks)) {
       snapshot.blocks.forEach((block: any, index: number) => {
         const blockId = block.id || `block-${Date.now()}-${index}`;
-        
+
         // Set block metadata
         blocks.set(blockId, {
           id: blockId,
@@ -545,7 +542,7 @@
           ytext = new Y.Text();
           blockContent.set(blockId, ytext as any);
         }
-        
+
         // Replace content
         if ((ytext as any).length > 0) {
           (ytext as any).delete(0, (ytext as any).length);
@@ -562,19 +559,19 @@
     // Bump activity
     const nb = this.findNotebookSync(notebookId);
     if (nb) this.bumpRoomActivity(nb.roomId);
-=======
+  } // ✅ <-- this missing brace caused the problem
+
+  /** Get all active users from awareness */
   getActiveUsers(notebookId: string): any[] {
     const awareness = this.awarenessMap.get(notebookId);
     if (!awareness) return [];
     return Array.from(awareness.getStates().values());
->>>>>>> 56368fd4
   }
 
   /**
    * Clean up resources
    */
   destroy(): void {
-    // Clean up Y.Docs
     this.documents.forEach((ydoc) => ydoc.destroy());
     this.documents.clear();
     this.rooms.clear();
