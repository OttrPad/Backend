--- conflicted
+++ resolved
@@ -674,9 +674,6 @@
     );
   }
 
-<<<<<<< HEAD
-
-=======
   private async ensureDefaultNotebook(
     roomId: string,
     userId: string,
@@ -707,7 +704,6 @@
       console.error("Error ensuring default notebook:", error);
     }
   }
->>>>>>> fc2860c6
 
   private handleLeaveRoom(socket: AuthenticatedSocket) {
     if (!socket.roomId || !socket.userId) return;
